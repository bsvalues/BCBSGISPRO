import type { Express } from "express";
import { createServer, type Server } from "http";
import { WebSocketServer } from 'ws';
import * as fs from 'fs';
import * as path from 'path';
import { storage } from "./storage";
import { setupAuth } from "./auth";
import { hashPassword } from "./auth";
import { ApiError, asyncHandler } from "./error-handler";
import { registerMapFeatureRoutes } from "./routes/map-features";
import { registerDocumentLineageRoutes } from "./document-lineage";
import { ftpService, FileType, type FtpConfig } from "./services/ftp-service";
import multer from "multer";
import { logger } from "./logger";
import mapServicesRoutes from "./routes/map-services";
import complianceRoutes from "./routes/compliance";
import { dataQualityRouter } from "./routes/data-quality-routes";
import agentFrameworkRoutes from "./routes/agent-framework";
import { 
  parcels,
  documents,
  annotations,
  mapBookmarks,
  mapPreferences,
  recentlyViewedParcels,
  arcgisMapConfigs,
  arcgisLayers,
  arcgisSketches,
  arcgisAnalysisResults,
  rcwRequirements,
  complianceChecks,
  complianceAuditLogs,
  dataQualityRules,
  dataQualityEvaluations,
  dataQualityScores,
  workflows,
  workflowEvents,
  workflowStates,
  mapLayers,
  insertParcelSchema,
  insertDocumentSchema,
  insertAnnotationSchema,
  insertMapBookmarkSchema,
  insertMapPreferenceSchema,
  insertArcGISMapConfigSchema,
  insertArcGISLayerSchema,
  insertArcGISSketchSchema,
  insertArcGISAnalysisResultSchema,
  Parcel,
  Document,
  Annotation,
  MapBookmark,
  MapPreference,
  RecentlyViewedParcel,
  ArcGISMapConfig,
  ArcGISLayer,
  ArcGISSketch,
  ArcGISAnalysisResult,
  ParsedLegalDescription
} from "../shared/schema";
import { DocumentType } from "../shared/document-types";
import { documentService } from "./services/document-service";
import { documentParcelService } from "./services/document-parcel-service";
import { parseLegalDescription, ParsedLegalDescription } from "./services/legal-description-parser";
import { 
  runGeospatialAnalysis, 
  GeospatialOperationType, 
  MeasurementUnit, 
  type OperationParams,
  type GeospatialAnalysisResult
} from "./services/geospatial-analysis";
import {
  generateReport,
  ReportFormat,
  getSupportedFormats
} from "./services/report-generator";
import {
  parseDescription,
  getExampleDescriptions,
  analyzeLegalDescription
} from "./services/legal-description-service";
import { z } from "zod";
import { eq } from "drizzle-orm";

// Map of operation types to human-readable titles
const operationTitles: Record<GeospatialOperationType, string> = {
  [GeospatialOperationType.BUFFER]: 'Buffer Analysis',
  [GeospatialOperationType.INTERSECTION]: 'Intersection Analysis',
  [GeospatialOperationType.UNION]: 'Union Analysis',
  [GeospatialOperationType.DIFFERENCE]: 'Difference Analysis',
  [GeospatialOperationType.AREA]: 'Area Calculation',
  [GeospatialOperationType.CENTROID]: 'Centroid Analysis',
  [GeospatialOperationType.DISTANCE]: 'Distance Measurement',
  [GeospatialOperationType.MERGE]: 'Parcel Merge Analysis',
  [GeospatialOperationType.SPLIT]: 'Parcel Split Analysis',
  [GeospatialOperationType.SIMPLIFY]: 'Geometry Simplification'
};

// Import WebSocketServerManager later to avoid duplicate declarations

export async function registerRoutes(app: Express): Promise<Server> {
  // Setup authentication routes
  setupAuth(app);
  
  // Create HTTP server (this will be returned at the end of the function)
  const httpServer = createServer(app);
  
  // Import WebSocketServerManager
  const { WebSocketServerManager } = await import('./websocket-manager');
  
  // Initialize WebSocket server
  const wsManager = new WebSocketServerManager(httpServer);
  
<<<<<<< HEAD
  // Mapbox token endpoint - serves the token securely to the frontend (legacy path for compatibility)
=======
  // WebSocket health endpoint
  app.get("/api/websocket/health", (req, res) => {
    res.json({
      status: "online",
      connections: wsManager.getActiveConnectionsCount(),
      uptime: process.uptime()
    });
  });
  
  // WebSocket rooms status endpoint
  app.get("/api/websocket/rooms", (req, res) => {
    res.json({
      rooms: wsManager.getRoomsStatus()
    });
  });
  
  // Mapbox token endpoint - serves the token securely to the frontend
>>>>>>> 22cac96b
  app.get("/api/mapbox-token", async (req, res) => {
    try {
      // Access token directly from secret environment variables - try multiple sources
      let token = process.env.MAPBOX_ACCESS_TOKEN;
      
      // Log for debugging
      console.log('Legacy Mapbox token endpoint accessed');
      console.log(`MAPBOX_ACCESS_TOKEN present: ${!!process.env.MAPBOX_ACCESS_TOKEN}`);
      console.log(`VITE_MAPBOX_ACCESS_TOKEN present: ${!!process.env.VITE_MAPBOX_ACCESS_TOKEN}`);
      
      // Try alternative sources if primary source is not available
      if (!token) {
        token = process.env.VITE_MAPBOX_ACCESS_TOKEN;
        console.log('Using VITE_MAPBOX_ACCESS_TOKEN as fallback');
      }
      
      // Final check if we have a token from any source
      if (!token) {
        console.error('Mapbox token not available in any environment variable');
        return res.status(500).json({ 
          error: 'Mapbox token not configured',
          message: 'The Mapbox access token is not available. Please add it to your environment variables.'
        });
      }
      
      // Return the token to the client
      console.log('Successfully returning Mapbox token to client via legacy endpoint');
      return res.json({ token });
    } catch (error) {
      console.error('Error accessing Mapbox token:', error);
      return res.status(500).json({
        error: 'Failed to retrieve Mapbox token',
        message: 'Error accessing environment variables'
      });
    }
  });
  
  // Check secret endpoint - allows client to check if environment variables exist without exposing values
  app.get("/api/check-secret", (req, res) => {
    const { key } = req.query;
    
    if (!key || typeof key !== 'string') {
      return res.status(400).json({
        error: 'Invalid request',
        message: 'A valid secret key name is required'
      });
    }
    
    // Check if the secret exists in the environment
    const exists = !!process.env[key];
    
    // Return only whether the secret exists, not its value
    return res.json({ exists });
  });
  
  // Legal description parsing endpoints
  app.post("/api/legal-description/parse", asyncHandler(async (req, res) => {
    const { text, referencePoint } = req.body;
    
    if (!text) {
      throw ApiError.badRequest('Legal description text is required');
    }
    
    // Use direct import instead of dynamic import since we've already added it
    const result = await parseDescription(text, referencePoint);
    
    return res.json(result);
  }));
  
  app.get("/api/legal-description/examples", asyncHandler(async (req, res) => {
    // Use the already imported function
    const examples = getExampleDescriptions();
    
    return res.json(examples);
  }));
  
  app.post("/api/legal-description/analyze", asyncHandler(async (req, res) => {
    const { text } = req.body;
    
    if (!text) {
      throw ApiError.badRequest('Legal description text is required');
    }
    
    // Use the already imported function
    const analysis = analyzeLegalDescription(text);
    
    return res.json(analysis);
  }));
  
  // Legal description parsing using our enhanced parser
  app.post("/api/legal-description/parse", asyncHandler(async (req, res) => {
    const { text } = req.body;
    
    if (!text) {
      throw ApiError.badRequest('Legal description text is required');
    }
    
    try {
      // Parse the legal description using our service
      const result: ParsedLegalDescription = parseLegalDescription(text);
      
      return res.json(result);
    } catch (error) {
      console.error('Error parsing legal description:', error);
      throw ApiError.internal('Failed to parse legal description', 'PARSER_ERROR', {
        message: error instanceof Error ? error.message : String(error)
      });
    }
  }));
  
  // Create a new parcel from legal description
  app.post("/api/parcels", asyncHandler(async (req, res) => {
    const { 
      parcelNumber, 
      legalDescription, 
      geometry, 
      owner, 
      address, 
      city, 
      zip, 
      propertyType,
      assessedValue,
      acres
    } = req.body;
    
    if (!parcelNumber) {
      throw ApiError.badRequest('Parcel number is required');
    }
    
    try {
      // Check if parcel with this number already exists
      const existingParcel = await storage.getParcelByNumber(parcelNumber);
      
      if (existingParcel) {
        throw ApiError.conflict('A parcel with this number already exists');
      }
      
      // Create the new parcel
      const newParcel = await storage.createParcel({
        parcelNumber,
        legalDescription,
        geometry: geometry ? JSON.stringify(geometry) : null,
        owner,
        address,
        city,
        zip,
        propertyType,
        assessedValue,
        acres
      });
      
      return res.status(201).json(newParcel);
    } catch (error) {
      if (error instanceof ApiError) {
        throw error;
      }
      
      console.error('Error creating parcel:', error);
      throw ApiError.internal('Failed to create parcel', 'PARCEL_CREATE_ERROR', {
        message: error instanceof Error ? error.message : String(error)
      });
    }
  }));
  
  // Public property information API
  app.get("/api/public/properties/search", async (req, res) => {
    try {
      const query = req.query.query as string;
      
      if (!query || query.trim().length < 3) {
        return res.status(400).json({ error: "Search query must be at least 3 characters" });
      }
      
      // Search by address, parse out city and zip if included
      let address = query;
      let city = undefined;
      let zip = undefined;
      
      // Extract city from query if it's in the format "address, city"
      if (query.includes(',')) {
        const parts = query.split(',');
        address = parts[0].trim();
        city = parts[1].trim();
      }
      
      // Extract zip if it's in the format of 5 digits
      const zipMatch = query.match(/\b\d{5}\b/);
      if (zipMatch) {
        zip = zipMatch[0];
      }
      
      // Try to interpret query as parcel ID if it matches pattern
      const parcelIdMatch = query.match(/[\d-]{4,}/);
      if (parcelIdMatch) {
        // Get exact match for parcel ID
        const parcelInfo = await storage.getParcelInfo(parcelIdMatch[0]);
        if (parcelInfo) {
          return res.json([{
            id: parcelInfo.parcelId,
            taxParcelId: parcelInfo.parcelId,
            address: parcelInfo.address || 'No address on file',
            owner: parcelInfo.ownerName || 'Unknown',
            zoning: parcelInfo.zones?.[0] || 'R-1',
            acreage: Number(parcelInfo.acres) || 0,
            assessedValue: parcelInfo.assessedValue || 0,
            yearBuilt: parcelInfo.improvements?.[0]?.yearBuilt || null
          }]);
        }
      }
      
      // Search by address components
      const results = await storage.searchParcelsByAddress(address, city, zip);
      
      // Format results for the client
      const formattedResults = results.map(parcel => ({
        id: parcel.parcelId,
        taxParcelId: parcel.parcelId,
        address: parcel.address || 'No address on file',
        owner: parcel.ownerName || 'Unknown',
        zoning: parcel.zones?.[0] || 'R-1',
        acreage: Number(parcel.acres) || 0,
        assessedValue: parcel.assessedValue || 0,
        yearBuilt: parcel.improvements?.[0]?.yearBuilt || null
      }));
      
      res.json(formattedResults);
    } catch (error) {
      console.error("Error searching properties:", error);
      res.status(500).json({ error: "Error searching properties" });
    }
  });
  
  app.get("/api/public/properties/details/:id", async (req, res) => {
    try {
      const parcelId = req.params.id;
      
      if (!parcelId) {
        return res.status(400).json({ error: "Parcel ID is required" });
      }
      
      const parcelInfo = await storage.getParcelInfo(parcelId);
      
      if (!parcelInfo) {
        return res.status(404).json({ error: "Property not found" });
      }
      
      // Format the property details for the client
      const formattedDetails = {
        id: parcelInfo.parcelId,
        taxParcelId: parcelInfo.parcelId,
        address: parcelInfo.address || 'No address on file',
        owner: parcelInfo.ownerName || 'Unknown',
        zoning: parcelInfo.zones?.[0] || 'R-1',
        acreage: Number(parcelInfo.acres) || 0,
        assessedValue: parcelInfo.assessedValue || 0,
        yearBuilt: parcelInfo.improvements?.[0]?.yearBuilt || null,
        legalDescription: parcelInfo.legalDescription || '',
        propertyType: parcelInfo.propertyType || 'Residential',
        city: parcelInfo.city || '',
        zip: parcelInfo.zip || ''
      };
      
      res.json(formattedDetails);
    } catch (error) {
      console.error("Error fetching property details:", error);
      res.status(500).json({ error: "Error fetching property details" });
    }
  });
  
  // Enhanced health check endpoint with resilience
  app.get("/api/health", async (req, res) => {
    const { checkDatabaseConnection, getDatabaseStatus } = await import("./db-resilience");
    
    const healthStatus = {
      service: "BentonGeoPro API",
      status: "ok",
      timestamp: new Date().toISOString(),
      version: process.env.npm_package_version || "1.0.0",
      database: {
        status: "unknown",
        details: {}
      }
    };
    
    try {
      // Check database connection with resilience
      const isConnected = await checkDatabaseConnection();
      
      if (isConnected) {
        healthStatus.database.status = "connected";
      } else {
        healthStatus.database.status = "disconnected";
        healthStatus.status = "degraded";
        
        // Get detailed status information
        const dbStatus = getDatabaseStatus();
        healthStatus.database.details = {
          lastCheck: dbStatus.lastCheck,
          failedAttempts: dbStatus.failedAttempts,
          lastError: dbStatus.lastError
        };
      }
    } catch (error) {
      console.error("Health check - Database error:", error);
      healthStatus.database.status = "disconnected";
      healthStatus.status = "degraded";
      healthStatus.database.details = {
        error: error instanceof Error ? error.message : String(error)
      };
    }
    
    // Return appropriate status code based on service health
    const statusCode = healthStatus.status === "ok" ? 200 : 503;
    res.status(statusCode).json(healthStatus);
  });

  // Database test endpoint
  app.get("/api/db-test", async (req, res) => {
    try {
      // Import the db instance
      const { db } = await import("./db");
      
      // Try to query the database
      const result = await db.select().from(workflows).limit(5);
      
      res.json({
        success: true,
        message: "Database connection successful",
        data: result
      });
    } catch (error) {
      console.error("Database test error:", error);
      res.status(500).json({
        success: false,
        message: "Database connection failed",
        error: error instanceof Error ? error.message : String(error)
      });
    }
  });
  
  // Test endpoint to directly query map layers from the database
  app.get("/api/map-layers-direct", async (req, res) => {
    try {
      // Import the db instance
      const { db } = await import("./db");
      
      // Query all map layers
      const layers = await db.select().from(mapLayers);
      
      res.json({
        success: true,
        count: layers.length,
        layers
      });
    } catch (error) {
      console.error("Map layers query error:", error);
      res.status(500).json({
        success: false,
        message: "Failed to fetch map layers",
        error: error instanceof Error ? error.message : String(error)
      });
    }
  });
  
  // Testing endpoint for database resilience
  app.get("/api/db-resilience", async (req, res) => {
    try {
      const { withRetry, checkDatabaseConnection, getDatabaseStatus, attemptReconnect } = await import("./db-resilience");
      
      const action = req.query.action as string;
      
      if (action === "check") {
        // Just check the connection
        const isConnected = await checkDatabaseConnection();
        res.json({
          action: "check",
          isConnected,
          status: getDatabaseStatus()
        });
      } else if (action === "retry") {
        // Execute a database operation with retries
        try {
          const result = await withRetry(async () => {
            const { db } = await import("./db");
            return db.select().from(workflows).limit(5);
          });
          
          res.json({
            action: "retry",
            success: true,
            status: getDatabaseStatus(),
            data: result
          });
        } catch (retryError) {
          res.status(500).json({
            action: "retry",
            success: false,
            status: getDatabaseStatus(),
            error: retryError instanceof Error ? retryError.message : String(retryError)
          });
        }
      } else if (action === "reconnect") {
        // Attempt to reconnect to the database
        const reconnected = await attemptReconnect();
        res.json({
          action: "reconnect",
          success: reconnected,
          status: getDatabaseStatus()
        });
      } else {
        // Default: return status
        res.json({
          status: getDatabaseStatus()
        });
      }
    } catch (error) {
      console.error("Database resilience test error:", error);
      res.status(500).json({
        success: false,
        message: "Failed to test database resilience",
        error: error instanceof Error ? error.message : String(error)
      });
    }
  });

  // Enhanced auto-login endpoint for development purposes
  app.get("/api/dev-login", async (req, res) => {
    // Only allow in development mode
    if (process.env.NODE_ENV === 'production') {
      return res.status(404).json({ message: "Endpoint not available in production" });
    }
    
    console.log("\n====== DEV LOGIN ENDPOINT ======");
    console.log("Current Session ID:", req.sessionID);
    console.log("Cookies:", req.headers.cookie);
    console.log("Is authenticated:", req.isAuthenticated());
    
    // Set strong cache control headers for all responses
    res.setHeader('Cache-Control', 'no-store, no-cache, must-revalidate, private');
    res.setHeader('Pragma', 'no-cache');
    res.setHeader('Expires', '0');
    
    // Set session cookie explicitly to ensure it's properly set
    // Use SameSite=None for better support with cross-domain requests in Replit
    const cookieMaxAge = 7 * 24 * 60 * 60 * 1000; // 7 days
    res.cookie('bentongis.sid', req.sessionID, {
      path: '/',
      httpOnly: true,
      maxAge: cookieMaxAge,
      sameSite: 'none',
      secure: false
    });
    
    try {
      // Check if user is already logged in
      if (req.isAuthenticated() && req.user) {
        console.log("User already authenticated, providing existing session");
        console.log("User ID:", req.user.id);
        console.log("User:", req.user.username);
        
        // Force session save to ensure it persists
        req.session.cookie.maxAge = cookieMaxAge;
        req.session.save((err) => {
          if (err) {
            console.error("Error saving session:", err);
          } else {
            console.log("Session saved successfully, cookie maxAge:", req.session.cookie.maxAge);
            console.log("Cookie settings:", JSON.stringify(req.session.cookie));
          }
          
          const { password, ...userWithoutPassword } = req.user;
          return res.status(200).json(userWithoutPassword);
        });
        return;
      }
      
      console.log("Creating new login session");
      
      // Check if test user exists, if not, create it
      let user = await storage.getUserByUsername("admin");
      
      if (!user) {
        console.log("Creating default admin user");
        try {
          // Create a default admin user
          user = await storage.createUser({
            username: "admin",
            password: await hashPassword("admin123"),
            fullName: "Admin User",
            email: "admin@bentoncounty.gov",
            department: "Assessor's Office",
            isAdmin: true
          });
          console.log("Admin user created successfully");
        } catch (createError) {
          console.error("Error creating default admin user:", createError);
          return res.status(500).json({ 
            message: "Failed to create default admin user", 
            error: createError instanceof Error ? createError.message : String(createError) 
          });
        }
      } else {
        console.log("Found existing admin user:", user.id);
      }

      // Wrap session methods in Promises for better async handling
      const regenerateSession = () => {
        return new Promise((resolve, reject) => {
          if (!req.session) {
            return resolve(null);
          }
          req.session.regenerate((err) => {
            if (err) reject(err);
            else resolve(null);
          });
        });
      };

      const saveSession = () => {
        return new Promise((resolve, reject) => {
          if (!req.session) {
            return resolve(null);
          }
          req.session.save((err) => {
            if (err) reject(err);
            else resolve(null);
          });
        });
      };

      const loginUser = () => {
        return new Promise((resolve, reject) => {
          req.login(user, (err) => {
            if (err) reject(err);
            else resolve(null);
          });
        });
      };

      try {
        // Regenerate session to prevent session fixation
        await regenerateSession();
        
        // Login the user
        await loginUser();
        
        // Set more detailed cookie options
        req.session.cookie.maxAge = 24 * 60 * 60 * 1000; // 24 hours
        req.session.cookie.httpOnly = true;
        req.session.cookie.secure = false; // Allow non-HTTPS in development
        req.session.cookie.sameSite = 'none'; // Better cross-domain support
        req.session.cookie.path = "/";
        
        // Explicitly save the session
        await saveSession();
        
        // Remove password from response
        const { password, ...userWithoutPassword } = user;
        
        // Verify the session was created properly
        console.log("Session ID after login:", req.sessionID);
        console.log("Is authenticated:", req.isAuthenticated());
        
        // Prevent caching of authentication responses
        res.setHeader('Cache-Control', 'no-store, no-cache, must-revalidate, private');
        res.setHeader('Pragma', 'no-cache');
        res.setHeader('Expires', '0');
        
        console.log("Auto-login successful for user:", userWithoutPassword.username);
        return res.status(200).json(userWithoutPassword);
      } catch (err) {
        console.error("Login process error:", err);
        return res.status(500).json({ 
          message: "Failed to auto-login during session handling", 
          error: err instanceof Error ? err.message : String(err) 
        });
      }
    } catch (error) {
      console.error("Auto-login error:", error);
      res.status(500).json({ 
        message: "Failed to auto-login", 
        error: error instanceof Error ? error.message : String(error) 
      });
    }
  });

  // Get all workflows
  app.get("/api/workflows", async (req, res) => {
    try {
      const userWorkflows = await storage.getWorkflows(req.user?.id);
      res.json(userWorkflows);
    } catch (error) {
      console.error("Error fetching workflows:", error);
      res.status(500).json({ message: "Failed to fetch workflows" });
    }
  });

  // Get workflow by id
  app.get("/api/workflows/:id", async (req, res) => {
    try {
      const workflow = await storage.getWorkflow(parseInt(req.params.id));
      if (!workflow) {
        return res.status(404).json({ message: "Workflow not found" });
      }
      res.json(workflow);
    } catch (error) {
      console.error("Error fetching workflow:", error);
      res.status(500).json({ message: "Failed to fetch workflow" });
    }
  });
  
  // Get workflow events (timeline)
  app.get("/api/workflows/:id/events", async (req, res) => {
    try {
      const workflowId = parseInt(req.params.id);
      const events = await storage.getWorkflowEvents(workflowId);
      
      // Sort events by creation date descending (newest first)
      const sortedEvents = [...events].sort((a, b) => 
        new Date(b.createdAt).getTime() - new Date(a.createdAt).getTime()
      );
      
      res.json(sortedEvents);
    } catch (error) {
      console.error("Error fetching workflow events:", error);
      res.status(500).json({ message: "Failed to fetch workflow events" });
    }
  });
  
  // Create workflow event
  app.post("/api/workflows/:id/events", async (req, res) => {
    try {
      const workflowId = parseInt(req.params.id);
      
      if (!req.user) {
        return res.status(401).json({ message: "Unauthorized" });
      }
      
      const { eventType, description, metadata } = req.body;
      
      if (!eventType || !description) {
        return res.status(400).json({ 
          message: "Event type and description are required" 
        });
      }
      
      const newEvent = await storage.createWorkflowEvent({
        workflowId,
        eventType,
        description,
        metadata,
        createdBy: req.user.id
      });
      
      res.status(201).json(newEvent);
    } catch (error) {
      console.error("Error creating workflow event:", error);
      res.status(500).json({ message: "Failed to create workflow event" });
    }
  });

  // Create new workflow
  app.post("/api/workflows", async (req, res) => {
    try {
      if (!req.user) {
        return res.status(401).json({ message: "Unauthorized" });
      }

      const parsedWorkflow = z.object({
        type: z.nativeEnum(WorkflowType),
        title: z.string(),
        description: z.string().optional(),
      }).parse(req.body);

      const newWorkflow = await storage.createWorkflow({
        ...parsedWorkflow,
        userId: req.user.id,
        status: "in_progress"
      });
      
      // Automatically create initial workflow event
      await storage.createWorkflowEvent({
        workflowId: newWorkflow.id,
        eventType: "created",
        description: `Workflow "${newWorkflow.title}" was created`,
        metadata: { workflowType: newWorkflow.type },
        createdBy: req.user.id
      });

      res.status(201).json(newWorkflow);
    } catch (error) {
      console.error("Error creating workflow:", error);
      res.status(500).json({ message: "Failed to create workflow" });
    }
  });
  
  // Update workflow status
  app.patch("/api/workflows/:id/status", async (req, res) => {
    try {
      if (!req.user) {
        return res.status(401).json({ message: "Unauthorized" });
      }
      
      const workflowId = parseInt(req.params.id);
      const { status } = req.body;
      
      if (!status) {
        return res.status(400).json({ message: "Status is required" });
      }
      
      // Get current workflow
      const workflow = await storage.getWorkflow(workflowId);
      if (!workflow) {
        return res.status(404).json({ message: "Workflow not found" });
      }
      
      // Check if status is different
      if (workflow.status === status) {
        return res.json(workflow); // No change needed
      }
      
      // Update workflow in the database
      // Note: This would need to be implemented in storage.ts
      // For now, simulate with the workflow object
      const updatedWorkflow = {
        ...workflow,
        status
      };
      
      // Create workflow event for status change
      await storage.createWorkflowEvent({
        workflowId,
        eventType: "status_changed",
        description: `Workflow status changed from "${workflow.status}" to "${status}"`,
        metadata: {
          oldStatus: workflow.status,
          newStatus: status
        },
        createdBy: req.user.id
      });
      
      res.json(updatedWorkflow);
    } catch (error) {
      console.error("Error updating workflow status:", error);
      res.status(500).json({ message: "Failed to update workflow status" });
    }
  });

  // Get workflow state
  app.get("/api/workflows/:id/state", async (req, res) => {
    try {
      const workflowId = parseInt(req.params.id);
      const state = await storage.getWorkflowState(workflowId);
      
      if (!state) {
        return res.status(404).json({ message: "Workflow state not found" });
      }
      
      res.json(state);
    } catch (error) {
      console.error("Error fetching workflow state:", error);
      res.status(500).json({ message: "Failed to fetch workflow state" });
    }
  });

  // Update workflow state
  app.patch("/api/workflows/:id/state", async (req, res) => {
    try {
      const workflowId = parseInt(req.params.id);
      const workflowState = insertWorkflowStateSchema.parse(req.body);

      const updatedState = await storage.updateWorkflowState(workflowId, workflowState);
      res.json(updatedState);
    } catch (error) {
      console.error("Error updating workflow state:", error);
      res.status(500).json({ message: "Failed to update workflow state" });
    }
  });

  // Get checklist items for a workflow
  app.get("/api/workflows/:id/checklist", async (req, res) => {
    try {
      const workflowId = parseInt(req.params.id);
      const items = await storage.getChecklistItems(workflowId);
      res.json(items);
    } catch (error) {
      console.error("Error fetching checklist items:", error);
      res.status(500).json({ message: "Failed to fetch checklist items" });
    }
  });

  // Create checklist item
  app.post("/api/workflows/:id/checklist", async (req, res) => {
    try {
      const workflowId = parseInt(req.params.id);
      const { title, description, order } = req.body;
      
      if (!title) {
        return res.status(400).json({ message: "Title is required" });
      }
      
      const newItem = await storage.createChecklistItem({
        workflowId,
        title,
        description,
        completed: false,
        order: order || 0
      });
      
      res.status(201).json(newItem);
    } catch (error) {
      console.error("Error creating checklist item:", error);
      res.status(500).json({ message: "Failed to create checklist item" });
    }
  });

  // Update checklist item
  app.patch("/api/checklist-items/:id", async (req, res) => {
    try {
      const itemId = parseInt(req.params.id);
      const { completed } = req.body;
      
      const updatedItem = await storage.updateChecklistItem(itemId, completed);
      res.json(updatedItem);
    } catch (error) {
      console.error("Error updating checklist item:", error);
      res.status(500).json({ message: "Failed to update checklist item" });
    }
  });

  // Upload document
  app.post("/api/workflows/:id/documents", async (req, res) => {
    try {
      const workflowId = parseInt(req.params.id);
      const document = insertDocumentSchema.parse(req.body);
      
      const result = await documentService.createDocument({
        workflowId,
        name: document.name,
        contentType: document.contentType,
        content: document.content
      });
      
      res.status(201).json(result);
    } catch (error) {
      console.error("Error uploading document:", error);
      res.status(500).json({ 
        message: "Failed to upload document", 
        error: error instanceof Error ? error.message : "Unknown error" 
      });
    }
  });

  // Get documents for a workflow
  app.get("/api/workflows/:id/documents", async (req, res) => {
    try {
      const workflowId = parseInt(req.params.id);
      const documents = await storage.getDocuments(workflowId);
      res.json(documents);
    } catch (error) {
      console.error("Error fetching documents:", error);
      res.status(500).json({ message: "Failed to fetch documents" });
    }
  });
  
  // Get all documents (for document management page)
  app.get("/api/documents", async (req, res) => {
    try {
      const documents = await storage.getDocuments();
      res.json(documents);
    } catch (error) {
      console.error("Error fetching all documents:", error);
      res.status(500).json({ message: "Failed to fetch documents" });
    }
  });
  
  // Get a specific document
  app.get("/api/documents/:id", async (req, res) => {
    try {
      const documentId = parseInt(req.params.id);
      const document = await storage.getDocument(documentId);
      
      if (!document) {
        return res.status(404).json({ message: "Document not found" });
      }
      
      res.json(document);
    } catch (error) {
      console.error("Error fetching document:", error);
      res.status(500).json({ message: "Failed to fetch document" });
    }
  });
  
  // Update document classification manually
  app.patch("/api/documents/:id/classification", async (req, res) => {
    try {
      const documentId = parseInt(req.params.id);
      const { documentType } = req.body;
      
      if (!documentType) {
        return res.status(400).json({ message: "Document type is required" });
      }
      
      const updatedDocument = await documentService.updateDocumentClassification(
        documentId, 
        documentType as DocumentType
      );
      
      res.json(updatedDocument);
    } catch (error) {
      console.error("Error updating document classification:", error);
      res.status(500).json({ message: "Failed to update document classification" });
    }
  });
  
  // Extract fields from a document using OCR
  app.get("/api/documents/:id/extract-fields", async (req, res) => {
    try {
      const documentId = parseInt(req.params.id);
      
      const fields = await documentService.extractDocumentFields(documentId);
      
      if (!fields) {
        return res.status(404).json({ message: "Document not found or field extraction failed" });
      }
      
      res.json(fields);
    } catch (error) {
      console.error("Error extracting document fields:", error);
      res.status(500).json({ message: "Failed to extract document fields" });
    }
  });
  
  // Find documents related to a specific document based on content similarity
  app.get("/api/documents/:id/related", async (req, res) => {
    try {
      const documentId = parseInt(req.params.id);
      const minSimilarity = req.query.minSimilarity ? parseFloat(req.query.minSimilarity as string) : 0.4;
      
      const relatedDocuments = await documentService.findRelatedDocuments(documentId, minSimilarity);
      
      res.json(relatedDocuments);
    } catch (error) {
      console.error("Error finding related documents:", error);
      res.status(500).json({ message: "Failed to find related documents" });
    }
  });
  
  // Create a new document version
  app.post("/api/documents/:id/versions", async (req, res) => {
    try {
      const documentId = parseInt(req.params.id);
      const { content, notes } = req.body;
      
      if (!content) {
        return res.status(400).json({ message: "Document content is required" });
      }
      
      // Get current versions count to determine the next version number
      const versions = await documentService.getDocumentVersions(documentId);
      const versionNumber = versions.length + 1;
      
      const newVersion = await documentService.createDocumentVersion({
        documentId,
        versionNumber,
        content,
        notes
      });
      
      res.status(201).json(newVersion);
    } catch (error) {
      console.error("Error creating document version:", error);
      res.status(500).json({ message: "Failed to create document version" });
    }
  });
  
  // Get all versions of a document
  app.get("/api/documents/:id/versions", async (req, res) => {
    try {
      const documentId = parseInt(req.params.id);
      const versions = await documentService.getDocumentVersions(documentId);
      
      res.json(versions);
    } catch (error) {
      console.error("Error fetching document versions:", error);
      res.status(500).json({ message: "Failed to fetch document versions" });
    }
  });
  
  // NEW DOCUMENT INTELLIGENCE FEATURES
  
  // Associate document with parcels (with optional relationship metadata)
  app.post("/api/documents/:id/parcels", async (req, res) => {
    try {
      const documentId = parseInt(req.params.id);
      const { parcelIds, linkType, notes } = req.body;
      
      if (!Array.isArray(parcelIds) || parcelIds.length === 0) {
        return res.status(400).json({ message: "Parcel IDs array is required" });
      }
      
      const result = await documentParcelService.associateDocumentWithParcels(
        documentId,
        parcelIds,
        linkType,
        notes
      );
      
      res.status(201).json(result);
    } catch (error) {
      console.error("Error associating document with parcels:", error);
      res.status(500).json({ message: "Failed to associate document with parcels" });
    }
  });
  
  // Remove document-parcel associations
  app.delete("/api/documents/:id/parcels", async (req, res) => {
    try {
      const documentId = parseInt(req.params.id);
      const { parcelIds } = req.body;
      
      // If parcelIds is provided, remove specific associations, otherwise remove all
      const removedCount = await documentParcelService.disassociateDocumentFromParcels(
        documentId,
        Array.isArray(parcelIds) ? parcelIds : undefined
      );
      
      res.json({ count: removedCount });
    } catch (error) {
      console.error("Error removing document-parcel associations:", error);
      res.status(500).json({ message: "Failed to remove document-parcel associations" });
    }
  });
  
  // Get parcels associated with a document
  app.get("/api/documents/:id/parcels", async (req, res) => {
    try {
      const documentId = parseInt(req.params.id);
      const parcels = await documentParcelService.getParcelsForDocument(documentId);
      
      res.json(parcels);
    } catch (error) {
      console.error("Error fetching parcels for document:", error);
      res.status(500).json({ message: "Failed to fetch parcels for document" });
    }
  });
  
  // Get document-parcel links (with metadata) for a document
  app.get("/api/documents/:id/parcel-links", async (req, res) => {
    try {
      const documentId = parseInt(req.params.id);
      const links = await documentParcelService.getDocumentParcelLinks(documentId);
      
      res.json(links);
    } catch (error) {
      console.error("Error fetching document-parcel links:", error);
      res.status(500).json({ message: "Failed to fetch document-parcel links" });
    }
  });
  
  // Get full relationship information for a document
  app.get("/api/documents/:id/relationships", async (req, res) => {
    try {
      const documentId = parseInt(req.params.id);
      const relationshipData = await documentParcelService.getDocumentRelationships(documentId);
      
      res.json(relationshipData);
    } catch (error) {
      console.error("Error fetching document relationships:", error);
      res.status(500).json({ message: "Failed to fetch document relationships" });
    }
  });
  
  // Get documents associated with a parcel
  app.get("/api/parcels/:id/documents", async (req, res) => {
    try {
      const parcelId = parseInt(req.params.id);
      const documents = await documentParcelService.getDocumentsForParcel(parcelId);
      
      res.json(documents);
    } catch (error) {
      console.error("Error fetching documents for parcel:", error);
      res.status(500).json({ message: "Failed to fetch documents for parcel" });
    }
  });
  
  // Get document-parcel links (with metadata) for a parcel
  app.get("/api/parcels/:id/document-links", async (req, res) => {
    try {
      const parcelId = parseInt(req.params.id);
      const links = await documentParcelService.getParcelDocumentLinks(parcelId);
      
      res.json(links);
    } catch (error) {
      console.error("Error fetching parcel-document links:", error);
      res.status(500).json({ message: "Failed to fetch parcel-document links" });
    }
  });
  
  // Get full relationship information for a parcel
  app.get("/api/parcels/:id/relationships", async (req, res) => {
    try {
      const parcelId = parseInt(req.params.id);
      const relationshipData = await documentParcelService.getParcelRelationships(parcelId);
      
      res.json(relationshipData);
    } catch (error) {
      console.error("Error fetching parcel relationships:", error);
      res.status(500).json({ message: "Failed to fetch parcel relationships" });
    }
  });
  
  // Update document-parcel link metadata
  app.patch("/api/document-parcel-links/:id", async (req, res) => {
    try {
      const linkId = parseInt(req.params.id);
      const { linkType, notes } = req.body;
      
      const updatedLink = await documentParcelService.updateDocumentParcelLink(
        linkId, 
        linkType, 
        notes
      );
      
      res.json(updatedLink);
    } catch (error) {
      console.error("Error updating document-parcel link:", error);
      res.status(500).json({ message: "Failed to update document-parcel link" });
    }
  });
  
  // Search for documents by parcel number
  app.get("/api/parcels/number/:parcelNumber/documents", async (req, res) => {
    try {
      const parcelNumber = req.params.parcelNumber;
      
      if (!parcelNumber) {
        return res.status(400).json({ message: "Parcel number is required" });
      }
      
      const documents = await documentParcelService.getDocumentsForParcelNumber(parcelNumber);
      
      res.json(documents);
    } catch (error) {
      console.error("Error searching documents by parcel number:", error);
      res.status(500).json({ message: "Failed to search documents by parcel number" });
    }
  });

  // Generate parcel number
  app.post("/api/parcel-numbers/generate", async (req, res) => {
    try {
      const { parentParcelId, count } = req.body;
      const newParcelNumbers = await storage.generateParcelNumbers(parentParcelId, count);
      res.json(newParcelNumbers);
    } catch (error) {
      console.error("Error generating parcel numbers:", error);
      res.status(500).json({ message: "Failed to generate parcel numbers" });
    }
  });

  // Get visible map layers, sorted by order
  app.get("/api/map-layers", async (req, res) => {
    try {
      const visibleLayers = await storage.getVisibleMapLayers();
      // Create a new copy before sorting and normalize opacity from 0-100 to 0-1
      const sortedLayers = [...visibleLayers]
        .sort((a, b) => (a.order ?? 0) - (b.order ?? 0))
        .map(layer => ({
          ...layer,
          opacity: (layer.opacity ?? 100) / 100 // Convert DB opacity (0-100) to UI opacity (0-1)
        }));
      res.json(sortedLayers);
    } catch (error) {
      console.error("Error fetching map layers:", error);
      res.status(500).json({ message: "Failed to fetch map layers" });
    }
  });
  
  // Get all map layers (including hidden ones)
  app.get("/api/map-layers/all", async (req, res) => {
    try {
      const layers = await storage.getMapLayers();
      // Create a new sorted array and normalize opacity from 0-100 to 0-1
      const sortedLayers = [...layers]
        .sort((a, b) => (a.order ?? 0) - (b.order ?? 0))
        .map(layer => ({
          ...layer,
          opacity: (layer.opacity ?? 100) / 100 // Convert DB opacity (0-100) to UI opacity (0-1) 
        }));
      res.json(sortedLayers);
    } catch (error) {
      console.error("Error fetching all map layers:", error);
      res.status(500).json({ message: "Failed to fetch map layers" });
    }
  });
  
  // Direct access to map layers for testing purposes
  app.get("/api/map-layers-direct", async (req, res) => {
    try {
      const layers = await storage.getMapLayers();
      res.json({
        success: true,
        count: layers.length,
        layers: layers
      });
    } catch (error) {
      console.error("Error fetching direct map layers:", error);
      res.status(500).json({ 
        success: false,
        message: "Failed to fetch map layers",
        error: error instanceof Error ? error.message : String(error)
      });
    }
  });
  
  // Update map layer settings
  app.patch("/api/map-layers/:id", async (req, res) => {
    try {
      const layerId = parseInt(req.params.id, 10);
      if (isNaN(layerId)) {
        return res.status(400).json({ message: "Invalid layer ID" });
      }
      
      const { visible, opacity, zindex, order } = req.body;
      
      // Convert UI opacity (0-1) to DB opacity (0-100) if provided
      const dbOpacity = opacity !== undefined ? Math.round(opacity * 100) : undefined;
      
      const updatedLayer = await storage.updateMapLayer(layerId, {
        visible,
        opacity: dbOpacity,
        zindex,
        order
      });
      
      // Convert DB opacity (0-100) to UI opacity (0-1) before sending to client
      res.json({
        ...updatedLayer,
        opacity: (updatedLayer.opacity ?? 100) / 100
      });
    } catch (error) {
      console.error("Error updating map layer:", error);
      res.status(500).json({ message: "Failed to update map layer" });
    }
  });

  // Get parcel information by parcel ID - Restricted endpoint for authenticated users
  app.get("/api/parcels/:parcelId", async (req, res) => {
    try {
      // Check if user is authenticated
      if (!req.isAuthenticated()) {
        return res.status(401).json({ message: "Authentication required" });
      }
      
      const parcelId = req.params.parcelId;
      const parcelInfo = await storage.getParcelInfo(parcelId);
      
      if (!parcelInfo) {
        return res.status(404).json({ message: "Parcel not found" });
      }
      
      res.json(parcelInfo);
    } catch (error) {
      console.error("Error fetching parcel information:", error);
      res.status(500).json({ message: "Failed to fetch parcel information" });
    }
  });
  
  // Public endpoint for basic parcel information (limited data)
  app.get("/api/public/parcels/:parcelId", async (req, res) => {
    try {
      const parcelId = req.params.parcelId;
      const parcelInfo = await storage.getParcelInfo(parcelId);
      
      if (!parcelInfo) {
        return res.status(404).json({ message: "Parcel not found" });
      }
      
      // Return limited information for public access
      const publicInfo = {
        parcelId: parcelInfo.parcelId,
        legalDescription: parcelInfo.legalDescription,
        acres: parcelInfo.acres,
        propertyType: parcelInfo.propertyType,
        address: parcelInfo.address,
        city: parcelInfo.city,
        zip: parcelInfo.zip,
        county: "Benton",
        state: "WA",
        // Omit sensitive information like ownerName, assessedValue, etc.
      };
      
      res.json(publicInfo);
    } catch (error) {
      console.error("Error fetching public parcel information:", error);
      res.status(500).json({ message: "Failed to fetch parcel information" });
    }
  });
  
  // Public search endpoint
  app.get("/api/public/parcels/search/by-address", async (req, res) => {
    try {
      const { address, city, zip } = req.query;
      
      if (!address) {
        return res.status(400).json({ message: "Address is required for search" });
      }
      
      const results = await storage.searchParcelsByAddress(
        address as string, 
        city as string | undefined, 
        zip as string | undefined
      );
      
      // Return limited search results for public access
      const publicResults = results.map(parcel => ({
        parcelId: parcel.parcelId || parcel.parcelNumber,
        address: parcel.address,
        city: parcel.city,
        zip: parcel.zip,
        propertyType: parcel.propertyType,
        acres: parcel.acres || parcel.acreage,
      }));
      
      res.json(publicResults);
    } catch (error) {
      console.error("Error searching parcels by address:", error);
      res.status(500).json({ message: "Failed to search parcels" });
    }
  });

  // Generate SM00 report
  app.post("/api/reports/sm00", async (req, res) => {
    try {
      const { startDate, endDate } = req.body;
      const report = await storage.generateSM00Report(startDate, endDate);
      res.json(report);
    } catch (error) {
      console.error("Error generating SM00 report:", error);
      res.status(500).json({ message: "Failed to generate SM00 report" });
    }
  });

  // Enhanced chatbot endpoint with context-awareness
  app.post("/api/chatbot/query", async (req, res) => {
    try {
      const { query, workflowId, currentStep } = req.body;
      
      // If no workflow context is provided, fall back to basic assistant
      if (!workflowId) {
        const answer = await storage.queryAssistant(query);
        return res.json({ answer });
      }
      
      // Import enhanced assistant functionalities
      const { getEnhancedResponse } = await import("./services/enhanced-assistant");
      
      // Gather context data for the workflow
      const workflow = await storage.getWorkflow(workflowId);
      const workflowState = await storage.getWorkflowState(workflowId);
      const checklistItems = await storage.getChecklistItems(workflowId);
      const documents = await storage.getDocuments(workflowId);
      
      // Get context-aware response
      const context = {
        workflow,
        workflowState,
        checklistItems,
        documents,
        currentStep: currentStep || workflowState?.currentStep || undefined
      };
      
      const answer = getEnhancedResponse(query, context);
      res.json({ answer });
    } catch (error) {
      console.error("Error querying assistant:", error);
      res.status(500).json({ message: "Failed to query assistant" });
    }
  });

  // Get workflow recommendations
  app.get("/api/workflows/:id/recommendations", async (req, res) => {
    try {
      const workflowId = parseInt(req.params.id);
      
      // Import enhanced assistant functionalities
      const { generateWorkflowRecommendations } = await import("./services/enhanced-assistant");
      
      // Gather context data for the workflow
      const workflow = await storage.getWorkflow(workflowId);
      const workflowState = await storage.getWorkflowState(workflowId);
      const checklistItems = await storage.getChecklistItems(workflowId);
      const documents = await storage.getDocuments(workflowId);
      
      if (!workflow) {
        return res.status(404).json({ message: "Workflow not found" });
      }
      
      // Get context-aware recommendations
      const context = {
        workflow,
        workflowState,
        checklistItems,
        documents,
        currentStep: workflowState?.currentStep || undefined
      };
      
      const recommendations = generateWorkflowRecommendations(context);
      res.json(recommendations);
    } catch (error) {
      console.error("Error generating workflow recommendations:", error);
      res.status(500).json({ message: "Failed to generate recommendations" });
    }
  });
  
  // Extract data from uploaded document
  app.post("/api/workflows/:id/documents/extract-data", async (req, res) => {
    try {
      const workflowId = parseInt(req.params.id);
      const { documentId, documentContent, documentType } = req.body;
      
      // Import enhanced assistant functionalities
      const { extractDocumentData } = await import("./services/enhanced-assistant");
      
      if (!documentContent) {
        return res.status(400).json({ message: "Document content is required" });
      }
      
      // Extract data from document
      const extractedData = extractDocumentData(documentContent, documentType || "unknown");
      
      // Return the extracted data
      res.json({
        workflowId,
        documentId,
        extractedData
      });
    } catch (error) {
      console.error("Error extracting document data:", error);
      res.status(500).json({ message: "Failed to extract document data" });
    }
  });
  
  // Generate dynamic checklist for a workflow
  app.post("/api/workflows/:id/generate-checklist", async (req, res) => {
    try {
      const workflowId = parseInt(req.params.id);
      const { specialConsiderations } = req.body;
      
      // Get the workflow
      const workflow = await storage.getWorkflow(workflowId);
      if (!workflow) {
        return res.status(404).json({ message: "Workflow not found" });
      }
      
      // Import enhanced assistant functionalities
      const { generateDynamicChecklist } = await import("./services/enhanced-assistant");
      
      // Generate dynamic checklist based on workflow type
      const checklistItems = generateDynamicChecklist(workflow.type as WorkflowType, specialConsiderations);
      
      // Store the generated checklist items in the database
      const savedItems = [];
      
      for (let i = 0; i < checklistItems.length; i++) {
        const item = checklistItems[i];
        const savedItem = await storage.createChecklistItem({
          workflowId,
          title: item.title,
          description: item.description,
          completed: false,
          order: i + 1
        });
        savedItems.push(savedItem);
      }
      
      res.json(savedItems);
    } catch (error) {
      console.error("Error generating dynamic checklist:", error);
      res.status(500).json({ message: "Failed to generate checklist" });
    }
  });

  // Document classification endpoint - analyze text without saving
  app.post("/api/documents/classify", async (req, res) => {
    try {
      const { text } = req.body;
      
      if (!text || typeof text !== 'string') {
        return res.status(400).json({ 
          message: "Document text is required for classification" 
        });
      }
      
      const classification = await classifyDocument(text);
      
      res.json({
        ...classification,
        documentTypeLabel: getDocumentTypeLabel(classification.documentType)
      });
    } catch (error) {
      console.error("Error classifying document:", error);
      res.status(500).json({ message: "Failed to classify document" });
    }
  });
  
  // Enhanced document upload with automatic classification
  app.post("/api/workflows/:id/documents/auto-classify", async (req, res) => {
    try {
      const workflowId = parseInt(req.params.id);
      const { name, contentType, content } = req.body;
      
      if (!content || typeof content !== 'string') {
        return res.status(400).json({ 
          message: "Document content is required for classification" 
        });
      }
      
      if (!contentType) {
        return res.status(400).json({
          message: "Content type is required"
        });
      }
      
      // Create document using document service - this handles auto-classification
      const newDocument = await documentService.createDocument({
        workflowId,
        name,
        contentType,
        content
      });
      
      // Get the actual classification information from the document
      const classificationInfo = newDocument.classification || {
        documentType: newDocument.type as string,
        confidence: 1.0,
        wasManuallyClassified: false,
        classifiedAt: new Date().toISOString()
      };
      
      // Return the document with classification information
      res.status(201).json({
        document: newDocument,
        classification: {
          ...classificationInfo,
          documentTypeLabel: getDocumentTypeLabel(classificationInfo.documentType as DocumentType)
        }
      });
    } catch (error) {
      console.error("Error processing document:", error);
      res.status(500).json({ message: "Failed to process document" });
    }
  });

  // Geospatial Analysis Operations Endpoint
  app.post("/api/geospatial/analyze", async (req, res) => {
    try {
      const { operation, features, params } = req.body;
      
      // Input validation
      if (!operation || !Object.values(GeospatialOperationType).includes(operation)) {
        return res.status(400).json({ 
          message: "Valid operation type is required",
          validOperations: Object.values(GeospatialOperationType)
        });
      }
      
      if (!features || (Array.isArray(features) && features.length === 0)) {
        return res.status(400).json({ 
          message: "At least one feature is required for analysis" 
        });
      }
      
      // Run the geospatial analysis
      const result = runGeospatialAnalysis(
        operation as GeospatialOperationType, 
        features, 
        params as OperationParams
      );
      
      // If there was an error in the analysis
      if (result.error) {
        return res.status(400).json({ 
          message: result.error,
          operation 
        });
      }
      
      // Return the analysis result
      res.json(result);
    } catch (error) {
      console.error("Error in geospatial analysis:", error);
      res.status(500).json({ 
        message: "Failed to perform geospatial analysis",
        error: error instanceof Error ? error.message : String(error) 
      });
    }
  });
  
  // Merge Parcels Operation
  app.post("/api/geospatial/merge-parcels", async (req, res) => {
    try {
      const { parcels, newParcelId } = req.body;
      
      if (!parcels || !Array.isArray(parcels) || parcels.length < 2) {
        return res.status(400).json({ 
          message: "At least two parcel features are required for merging" 
        });
      }
      
      // Run the merge operation
      const result = runGeospatialAnalysis(
        GeospatialOperationType.MERGE,
        parcels,
        { preserveProperties: true }
      );
      
      // If there was an error in the analysis
      if (result.error) {
        return res.status(400).json({ 
          message: result.error,
          operation: GeospatialOperationType.MERGE
        });
      }
      
      // In a real implementation, we would update the database 
      // to reflect the merged parcels
      
      // Return the analysis result
      res.json(result);
    } catch (error) {
      console.error("Error in parcel merging:", error);
      res.status(500).json({ 
        message: "Failed to merge parcels",
        error: error instanceof Error ? error.message : String(error) 
      });
    }
  });
  
  // Split Parcel Operation
  app.post("/api/geospatial/split-parcel", async (req, res) => {
    try {
      const { parcel, splitLine, newParcelIds } = req.body;
      
      if (!parcel) {
        return res.status(400).json({ 
          message: "A parcel feature is required for splitting" 
        });
      }
      
      if (!splitLine) {
        return res.status(400).json({ 
          message: "A line feature is required to define the split" 
        });
      }
      
      // Run the split operation (custom implementation using the features)
      const result = runGeospatialAnalysis(
        GeospatialOperationType.SPLIT,
        [parcel, splitLine],
        { preserveProperties: true }
      );
      
      // If there was an error in the analysis
      if (result.error) {
        return res.status(400).json({ 
          message: result.error,
          operation: GeospatialOperationType.SPLIT
        });
      }
      
      // In a real implementation, we would update the database 
      // to reflect the split parcels
      
      // Return the analysis result
      res.json(result);
    } catch (error) {
      console.error("Error in parcel splitting:", error);
      res.status(500).json({ 
        message: "Failed to split parcel",
        error: error instanceof Error ? error.message : String(error) 
      });
    }
  });

  // Get supported report formats
  app.get("/api/geospatial/report-formats", async (req, res) => {
    try {
      const formats = getSupportedFormats();
      res.json(formats);
    } catch (error) {
      console.error("Error getting report formats:", error);
      res.status(500).json({ 
        message: "Failed to get report formats",
        error: error instanceof Error ? error.message : String(error) 
      });
    }
  });

  // Generate a report from geospatial analysis results
  app.post("/api/geospatial/generate-report", async (req, res) => {
    try {
      const { result, options } = req.body;
      
      if (!result) {
        return res.status(400).json({ 
          message: "Analysis result is required for report generation" 
        });
      }
      
      if (!options || !options.format) {
        return res.status(400).json({ 
          message: "Report format is required" 
        });
      }
      
      // Validate the format
      if (!Object.values(ReportFormat).includes(options.format)) {
        return res.status(400).json({ 
          message: "Invalid report format",
          validFormats: Object.values(ReportFormat)
        });
      }
      
      // Generate the report
      const reportPath = await generateReport(
        result as GeospatialAnalysisResult,
        {
          format: options.format as ReportFormat,
          title: options.title,
          fileName: options.fileName,
          includeMetadata: options.includeMetadata !== false,
          includeTimestamp: options.includeTimestamp !== false
        }
      );
      
      // Read the file content
      const fileContent = fs.readFileSync(reportPath);
      
      // Set appropriate headers based on format
      let contentType = 'application/octet-stream';
      let disposition = 'attachment';
      let filename = path.basename(reportPath);
      
      switch (options.format) {
        case ReportFormat.PDF:
          contentType = 'application/pdf';
          break;
        case ReportFormat.GEOJSON:
          contentType = 'application/geo+json';
          break;
        case ReportFormat.CSV:
          contentType = 'text/csv';
          break;
      }
      
      // Set response headers for file download
      res.setHeader('Content-Type', contentType);
      res.setHeader('Content-Disposition', `${disposition}; filename="${filename}"`);
      res.setHeader('Content-Length', fileContent.length);
      
      // Send the file
      res.end(fileContent);
      
      // Clean up the temporary file after sending
      setTimeout(() => {
        try {
          fs.unlinkSync(reportPath);
        } catch (err) {
          console.error('Error deleting temporary report file:', err);
        }
      }, 1000);
    } catch (error) {
      console.error("Error generating report:", error);
      res.status(500).json({ 
        message: "Failed to generate report",
        error: error instanceof Error ? error.message : String(error) 
      });
    }
  });

  // Export analysis result directly
  app.post("/api/geospatial/export", async (req, res) => {
    try {
      const { operation, features, params, format } = req.body;
      
      // Input validation
      if (!operation || !Object.values(GeospatialOperationType).includes(operation)) {
        return res.status(400).json({ 
          message: "Valid operation type is required",
          validOperations: Object.values(GeospatialOperationType)
        });
      }
      
      if (!features || (Array.isArray(features) && features.length === 0)) {
        return res.status(400).json({ 
          message: "At least one feature is required for analysis" 
        });
      }
      
      if (!format || !Object.values(ReportFormat).includes(format)) {
        return res.status(400).json({ 
          message: "Valid report format is required",
          validFormats: Object.values(ReportFormat)
        });
      }
      
      // Run the geospatial analysis
      const result = runGeospatialAnalysis(
        operation as GeospatialOperationType, 
        features, 
        params as OperationParams
      );
      
      // If there was an error in the analysis
      if (result.error) {
        return res.status(400).json({ 
          message: result.error,
          operation 
        });
      }
      
      // Generate the report directly
      const reportPath = await generateReport(
        result,
        {
          format: format as ReportFormat,
          title: `${operationTitles[operation]} Export`,
          includeMetadata: true,
          includeTimestamp: true
        }
      );
      
      // Read the file content
      const fileContent = fs.readFileSync(reportPath);
      
      // Set appropriate headers based on format
      let contentType = 'application/octet-stream';
      let disposition = 'attachment';
      let filename = path.basename(reportPath);
      
      switch (format) {
        case ReportFormat.PDF:
          contentType = 'application/pdf';
          break;
        case ReportFormat.GEOJSON:
          contentType = 'application/geo+json';
          break;
        case ReportFormat.CSV:
          contentType = 'text/csv';
          break;
      }
      
      // Set response headers for file download
      res.setHeader('Content-Type', contentType);
      res.setHeader('Content-Disposition', `${disposition}; filename="${filename}"`);
      res.setHeader('Content-Length', fileContent.length);
      
      // Send the file
      res.end(fileContent);
      
      // Clean up the temporary file after sending
      setTimeout(() => {
        try {
          fs.unlinkSync(reportPath);
        } catch (err) {
          console.error('Error deleting temporary report file:', err);
        }
      }, 1000);
    } catch (error) {
      console.error("Error in export operation:", error);
      res.status(500).json({ 
        message: "Failed to export analysis",
        error: error instanceof Error ? error.message : String(error) 
      });
    }
  });
  
  // Bulk auto-classification for workflow documents
  app.post("/api/workflows/:id/documents/bulk-auto-classify", async (req, res) => {
    try {
      const workflowId = parseInt(req.params.id);
      
      // Get all documents for this workflow
      const documents = await storage.getDocuments(workflowId);
      
      if (!documents || documents.length === 0) {
        return res.json({ 
          message: "No documents found for this workflow", 
          updatedCount: 0 
        });
      }
      
      // Track documents that were updated
      const updatedDocuments = [];
      
      // Only process documents without manual classification
      for (const doc of documents) {
        // Skip documents that were manually classified
        if (doc.classification?.wasManuallyClassified) {
          continue;
        }
        
        try {
          // In a real system, we would fetch the document content from storage using storageKey
          // For this demo, we'll use a sample text to simulate document content
          // This would typically be fetched from a document store using the storageKey
          // const content = await documentStorageService.getContent(doc.storageKey);
          
          // For demonstration purposes only - in production, use real document content
          const sampleContent = Buffer.from(
            doc.name.includes("deed") ? "This is a deed for property transfer" :
            doc.name.includes("survey") ? "Land survey report with property boundaries" :
            doc.name.includes("plat") ? "Plat map showing subdivision of parcels" :
            doc.name.includes("tax") ? "Property tax form with assessment values" :
            doc.name.includes("legal") ? "Legal description of property boundaries" :
            doc.name.includes("boundary") ? "Boundary line adjustment application" :
            "General document content for classification"
          ).toString('base64');
          
          // Extract text from the sample content
          const textContent = await documentService.extractText(sampleContent, doc.contentType);
          
          // Classify the document
          const classification = await classifyDocument(textContent);
          
          // Update the document classification if confidence is high enough
          if (classification.confidence > 0.7) {
            const updatedDoc = await documentService.updateDocumentClassification(
              doc.id,
              classification.documentType as DocumentType
            );
            
            updatedDocuments.push(updatedDoc);
          }
        } catch (docError) {
          console.error(`Error auto-classifying document ${doc.id}:`, docError);
          // Continue with other documents
        }
      }
      
      res.json({
        message: `Auto-classified ${updatedDocuments.length} of ${documents.length} documents`,
        updatedCount: updatedDocuments.length,
        totalDocuments: documents.length,
        updatedDocuments: updatedDocuments.map(doc => ({
          id: doc.id,
          name: doc.name,
          type: doc.type,
          classification: doc.classification
        }))
      });
    } catch (error) {
      console.error("Error auto-classifying workflow documents:", error);
      res.status(500).json({ 
        message: "Failed to auto-classify documents",
        error: error instanceof Error ? error.message : String(error)
      });
    }
  });

  // ---------- REPORT SYSTEM ENDPOINTS ----------
  
  // Get report templates
  app.get("/api/reports/templates", async (req, res) => {
    try {
      const templates = await storage.getReportTemplates();
      res.json(templates);
    } catch (error) {
      console.error("Error fetching report templates:", error);
      res.status(500).json({ 
        message: "Failed to fetch report templates",
        error: error instanceof Error ? error.message : String(error)
      });
    }
  });

  // Get report template by ID
  app.get("/api/reports/templates/:id", async (req, res) => {
    try {
      const templateId = parseInt(req.params.id);
      const template = await storage.getReportTemplate(templateId);
      
      if (!template) {
        return res.status(404).json({ message: "Report template not found" });
      }
      
      res.json(template);
    } catch (error) {
      console.error("Error fetching report template:", error);
      res.status(500).json({ 
        message: "Failed to fetch report template",
        error: error instanceof Error ? error.message : String(error)
      });
    }
  });

  // Create report template
  app.post("/api/reports/templates", async (req, res) => {
    try {
      if (!req.user) {
        return res.status(401).json({ message: "Unauthorized" });
      }
      
      const template = await storage.createReportTemplate({
        ...req.body,
        createdBy: req.user.id
      });
      
      res.status(201).json(template);
    } catch (error) {
      console.error("Error creating report template:", error);
      res.status(500).json({ 
        message: "Failed to create report template",
        error: error instanceof Error ? error.message : String(error)
      });
    }
  });

  // Generate report
  app.post("/api/reports", async (req, res) => {
    try {
      if (!req.user) {
        return res.status(401).json({ message: "Unauthorized" });
      }
      
      const { templateId, parameters } = req.body;
      
      if (!templateId) {
        return res.status(400).json({ message: "Template ID is required" });
      }
      
      // Get the template
      const template = await storage.getReportTemplate(templateId);
      if (!template) {
        return res.status(404).json({ message: "Report template not found" });
      }
      
      // Generate the report name
      let reportName = template.name;
      if (parameters.startDate && parameters.endDate) {
        reportName += ` - ${parameters.startDate} to ${parameters.endDate}`;
      }
      
      // Create the report
      const report = await storage.createReport({
        name: reportName,
        templateId,
        parameters,
        generatedBy: req.user.id
      });
      
      // Generate report data (this would be processed asynchronously in a real system)
      // For now, we'll update the report status and add placeholder data
      const resultData = await storage.generateReportData(report.id, parameters);
      
      // Update the report with the generated data
      const updatedReport = await storage.updateReport(report.id, {
        status: 'completed',
        resultData,
        completedAt: new Date().toISOString(),
        totalRows: resultData.rows?.length || 0
      });
      
      res.status(201).json(updatedReport);
    } catch (error) {
      console.error("Error generating report:", error);
      res.status(500).json({ 
        message: "Failed to generate report",
        error: error instanceof Error ? error.message : String(error)
      });
    }
  });

  // Get all reports
  app.get("/api/reports", async (req, res) => {
    try {
      // Extract query parameters for filtering
      const { startDate, endDate, status, templateId } = req.query;
      
      // Create filter object
      const filter: Record<string, any> = {};
      if (startDate) filter.startDate = startDate as string;
      if (endDate) filter.endDate = endDate as string;
      if (status) filter.status = status as string;
      if (templateId) filter.templateId = parseInt(templateId as string);
      
      const reports = await storage.getReports(filter);
      res.json(reports);
    } catch (error) {
      console.error("Error fetching reports:", error);
      res.status(500).json({ 
        message: "Failed to fetch reports",
        error: error instanceof Error ? error.message : String(error)
      });
    }
  });

  // Get report by ID
  app.get("/api/reports/:id", async (req, res) => {
    try {
      const reportId = parseInt(req.params.id);
      const report = await storage.getReport(reportId);
      
      if (!report) {
        return res.status(404).json({ message: "Report not found" });
      }
      
      res.json(report);
    } catch (error) {
      console.error("Error fetching report:", error);
      res.status(500).json({ 
        message: "Failed to fetch report",
        error: error instanceof Error ? error.message : String(error)
      });
    }
  });

  // Get report data
  app.get("/api/reports/:id/data", async (req, res) => {
    try {
      const reportId = parseInt(req.params.id);
      const report = await storage.getReport(reportId);
      
      if (!report) {
        return res.status(404).json({ message: "Report not found" });
      }
      
      if (report.status !== 'completed') {
        return res.status(400).json({ 
          message: "Report is not completed yet",
          status: report.status 
        });
      }
      
      // Get sorting parameters
      const { sortField, sortDirection } = req.query;
      
      // Get pagination parameters
      const page = parseInt(req.query.page as string) || 1;
      const pageSize = parseInt(req.query.pageSize as string) || 10;
      
      // Get the report data (with sorting and pagination applied)
      const reportData = await storage.getReportData(
        reportId, 
        sortField as string | undefined, 
        sortDirection as 'asc' | 'desc' | undefined,
        page,
        pageSize
      );
      
      res.json(reportData);
    } catch (error) {
      console.error("Error fetching report data:", error);
      res.status(500).json({ 
        message: "Failed to fetch report data",
        error: error instanceof Error ? error.message : String(error)
      });
    }
  });

  // Export report
  app.post("/api/reports/:id/export", async (req, res) => {
    try {
      const reportId = parseInt(req.params.id);
      const { format } = req.body;
      
      if (!format || !['pdf', 'excel', 'csv', 'html'].includes(format)) {
        return res.status(400).json({ message: "Valid format is required (pdf, excel, csv, html)" });
      }
      
      const report = await storage.getReport(reportId);
      if (!report) {
        return res.status(404).json({ message: "Report not found" });
      }
      
      if (report.status !== 'completed') {
        return res.status(400).json({ message: "Report is not completed yet" });
      }
      
      // Generate the export and get the file path
      const exportResult = await storage.exportReport(reportId, format as 'pdf' | 'excel' | 'csv' | 'html');
      
      // Return the download URL
      res.json({
        downloadUrl: `/api/reports/${reportId}/export/${format}`,
        filename: exportResult.filename
      });
    } catch (error) {
      console.error("Error exporting report:", error);
      res.status(500).json({ 
        message: "Failed to export report",
        error: error instanceof Error ? error.message : String(error)
      });
    }
  });

  // Download exported report
  app.get("/api/reports/:id/export/:format", async (req, res) => {
    try {
      const reportId = parseInt(req.params.id);
      const format = req.params.format;
      
      if (!['pdf', 'excel', 'csv', 'html'].includes(format)) {
        return res.status(400).json({ message: "Invalid format" });
      }
      
      // Get the export file info
      const exportInfo = await storage.getReportExport(reportId, format as 'pdf' | 'excel' | 'csv' | 'html');
      if (!exportInfo) {
        return res.status(404).json({ message: "Export not found" });
      }
      
      // Set the content type based on format
      let contentType = 'application/octet-stream';
      switch (format) {
        case 'pdf':
          contentType = 'application/pdf';
          break;
        case 'excel':
          contentType = 'application/vnd.openxmlformats-officedocument.spreadsheetml.sheet';
          break;
        case 'csv':
          contentType = 'text/csv';
          break;
        case 'html':
          contentType = 'text/html';
          break;
      }
      
      // Set headers for download
      res.setHeader('Content-Type', contentType);
      res.setHeader('Content-Disposition', `attachment; filename="${exportInfo.filename}"`);
      
      // Send the file
      res.sendFile(exportInfo.filePath);
    } catch (error) {
      console.error("Error downloading report export:", error);
      res.status(500).json({ 
        message: "Failed to download report export",
        error: error instanceof Error ? error.message : String(error)
      });
    }
  });

  // Preview report (similar to generate but returns limited preview data)
  app.post("/api/reports/preview", async (req, res) => {
    try {
      const { templateId, parameters } = req.body;
      
      if (!templateId) {
        return res.status(400).json({ message: "Template ID is required" });
      }
      
      // Get the template
      const template = await storage.getReportTemplate(templateId);
      if (!template) {
        return res.status(404).json({ message: "Report template not found" });
      }
      
      // Generate preview data (limited subset of full report)
      const previewData = await storage.generateReportPreview(templateId, parameters);
      
      res.json(previewData);
    } catch (error) {
      console.error("Error generating report preview:", error);
      res.status(500).json({ 
        message: "Failed to generate report preview",
        error: error instanceof Error ? error.message : String(error)
      });
    }
  });

  // Report Schedules
  
  // Get all report schedules
  app.get("/api/reports/schedules", async (req, res) => {
    try {
      const schedules = await storage.getReportSchedules();
      res.json(schedules);
    } catch (error) {
      console.error("Error fetching report schedules:", error);
      res.status(500).json({ 
        message: "Failed to fetch report schedules",
        error: error instanceof Error ? error.message : String(error)
      });
    }
  });
  
  // Create report schedule
  app.post("/api/reports/schedules", async (req, res) => {
    try {
      if (!req.user) {
        return res.status(401).json({ message: "Unauthorized" });
      }
      
      const schedule = await storage.createReportSchedule({
        ...req.body,
        createdBy: req.user.id,
        nextRun: calculateNextRun(req.body)
      });
      
      res.status(201).json(schedule);
    } catch (error) {
      console.error("Error creating report schedule:", error);
      res.status(500).json({ 
        message: "Failed to create report schedule",
        error: error instanceof Error ? error.message : String(error)
      });
    }
  });
  
  // Update report schedule
  app.patch("/api/reports/schedules/:id", async (req, res) => {
    try {
      const scheduleId = parseInt(req.params.id);
      const schedule = await storage.getReportSchedule(scheduleId);
      
      if (!schedule) {
        return res.status(404).json({ message: "Report schedule not found" });
      }
      
      // If frequency or time parameters changed, recalculate next run
      const updatedSchedule = { ...req.body };
      if (
        req.body.frequency !== undefined || 
        req.body.dayOfWeek !== undefined ||
        req.body.dayOfMonth !== undefined ||
        req.body.month !== undefined ||
        req.body.hour !== undefined ||
        req.body.minute !== undefined
      ) {
        updatedSchedule.nextRun = calculateNextRun({
          frequency: req.body.frequency || schedule.frequency,
          dayOfWeek: req.body.dayOfWeek !== undefined ? req.body.dayOfWeek : schedule.dayOfWeek,
          dayOfMonth: req.body.dayOfMonth !== undefined ? req.body.dayOfMonth : schedule.dayOfMonth,
          month: req.body.month !== undefined ? req.body.month : schedule.month,
          hour: req.body.hour !== undefined ? req.body.hour : schedule.hour,
          minute: req.body.minute !== undefined ? req.body.minute : schedule.minute
        });
      }
      
      const result = await storage.updateReportSchedule(scheduleId, updatedSchedule);
      res.json(result);
    } catch (error) {
      console.error("Error updating report schedule:", error);
      res.status(500).json({ 
        message: "Failed to update report schedule",
        error: error instanceof Error ? error.message : String(error)
      });
    }
  });
  
  // Delete report schedule
  app.delete("/api/reports/schedules/:id", async (req, res) => {
    try {
      const scheduleId = parseInt(req.params.id);
      await storage.deleteReportSchedule(scheduleId);
      res.json({ success: true });
    } catch (error) {
      console.error("Error deleting report schedule:", error);
      res.status(500).json({ 
        message: "Failed to delete report schedule",
        error: error instanceof Error ? error.message : String(error)
      });
    }
  });

  // Helper function to calculate next run for schedules
  function calculateNextRun(schedule: any): string {
    const now = new Date();
    let nextRun = new Date();
    
    // Set time
    nextRun.setHours(schedule.hour);
    nextRun.setMinutes(schedule.minute);
    nextRun.setSeconds(0);
    nextRun.setMilliseconds(0);
    
    // If the time is in the past for today, move to next occurrence
    if (nextRun <= now) {
      nextRun.setDate(nextRun.getDate() + 1); // Move to tomorrow
    }
    
    // Adjust based on frequency
    switch (schedule.frequency) {
      case 'daily':
        // Already set to next day if needed
        break;
      case 'weekly':
        if (schedule.dayOfWeek !== undefined) {
          const currentDay = nextRun.getDay();
          const daysUntilTargetDay = (schedule.dayOfWeek - currentDay + 7) % 7;
          nextRun.setDate(nextRun.getDate() + daysUntilTargetDay);
        }
        break;
      case 'monthly':
        if (schedule.dayOfMonth !== undefined) {
          nextRun.setDate(1); // Start at beginning of month
          // If dayOfMonth is too high for current month, limit to last day
          const lastDayOfMonth = new Date(nextRun.getFullYear(), nextRun.getMonth() + 1, 0).getDate();
          const targetDay = Math.min(schedule.dayOfMonth, lastDayOfMonth);
          nextRun.setDate(targetDay);
          
          // If it's in the past, move to next month
          if (nextRun <= now) {
            nextRun.setMonth(nextRun.getMonth() + 1);
            const newLastDay = new Date(nextRun.getFullYear(), nextRun.getMonth() + 1, 0).getDate();
            nextRun.setDate(Math.min(schedule.dayOfMonth, newLastDay));
          }
        }
        break;
      case 'quarterly':
        // Set to first day of the next quarter if current quarter has passed
        const currentMonth = now.getMonth();
        const currentQuarter = Math.floor(currentMonth / 3);
        const nextQuarterStartMonth = (currentQuarter + 1) % 4 * 3;
        
        if (nextRun <= now || currentMonth !== nextQuarterStartMonth) {
          if (currentMonth >= nextQuarterStartMonth) {
            // Move to next year's quarter if we're already past this year's quarter
            nextRun.setFullYear(nextRun.getFullYear() + 1);
          }
          nextRun.setMonth(nextQuarterStartMonth);
          nextRun.setDate(1);
        }
        break;
    }
    
    return nextRun.toISOString();
  }

  // Test API endpoints (for development purposes only)
  
  // Get workflow details (no authentication required)
  app.get("/api/test/workflows/:id", async (req, res) => {
    try {
      const workflowId = parseInt(req.params.id);
      
      // Get workflow
      const workflow = await storage.getWorkflow(workflowId);
      
      if (!workflow) {
        return res.status(404).json({ message: "Workflow not found" });
      }
      
      res.json(workflow);
    } catch (error) {
      console.error("Error retrieving workflow:", error);
      res.status(500).json({ message: "Failed to retrieve workflow" });
    }
  });
  
  // Get workflow state (no authentication required)
  app.get("/api/test/workflows/:id/state", async (req, res) => {
    try {
      const workflowId = parseInt(req.params.id);
      
      // Get workflow state
      const state = await storage.getWorkflowState(workflowId);
      
      if (!state) {
        return res.status(404).json({ message: "Workflow state not found" });
      }
      
      res.json(state);
    } catch (error) {
      console.error("Error retrieving workflow state:", error);
      res.status(500).json({ message: "Failed to retrieve workflow state" });
    }
  });
  
  // Get workflow events (no authentication required)
  app.get("/api/test/workflows/:id/events", async (req, res) => {
    try {
      const workflowId = parseInt(req.params.id);
      
      // Get workflow events
      const events = await storage.getWorkflowEvents(workflowId);
      
      res.json(events);
    } catch (error) {
      console.error("Error retrieving workflow events:", error);
      res.status(500).json({ message: "Failed to retrieve workflow events" });
    }
  });
  
  // Get checklist items for a workflow (no authentication required)
  app.get("/api/test/workflows/:id/checklist", async (req, res) => {
    try {
      const workflowId = parseInt(req.params.id);
      
      // Get checklist items
      const items = await storage.getChecklistItems(workflowId);
      
      res.json(items);
    } catch (error) {
      console.error("Error retrieving checklist items:", error);
      res.status(500).json({ message: "Failed to retrieve checklist items" });
    }
  });
  
  // Update checklist item (no authentication required)
  app.patch("/api/test/workflows/checklist/:id", async (req, res) => {
    try {
      const itemId = parseInt(req.params.id);
      const { completed } = req.body;
      
      // Update checklist item
      const updatedItem = await storage.updateChecklistItem(itemId, completed);
      
      res.json(updatedItem);
    } catch (error) {
      console.error("Error updating checklist item:", error);
      res.status(500).json({ message: "Failed to update checklist item" });
    }
  });
  
  // Document classification endpoint (no authentication required)
  app.post("/api/test/documents/classify", async (req, res) => {
    try {
      const { content, fileType, fileName } = req.body;
      
      // Import document classifier service
      const { classifyDocument } = await import("./services/document-classifier");
      
      // Classify document
      const classification = await classifyDocument(content, fileType, fileName);
      
      res.json(classification);
    } catch (error) {
      console.error("Error classifying document:", error);
      res.status(500).json({ 
        message: "Failed to classify document",
        error: error instanceof Error ? error.message : String(error)
      });
    }
  });
  
  // Document classification update endpoint (no authentication required)
  app.patch("/api/test/documents/:id/classification", async (req, res) => {
    try {
      const documentId = parseInt(req.params.id);
      const { documentType, confidence, wasManuallyClassified } = req.body;
      
      if (!documentId || isNaN(documentId)) {
        return res.status(400).json({ message: "Invalid document ID" });
      }
      
      // Update document classification
      const updatedDocument = await storage.updateDocumentClassification(documentId, {
        documentType,
        confidence,
        wasManuallyClassified: wasManuallyClassified || false,
        classifiedAt: new Date().toISOString()
      });
      
      // Import document-related modules for logging events
      const { db } = await import("./db");
      const { eq } = await import("drizzle-orm");
      const { users } = await import("../shared/schema");
      
      // Get test user for event logging
      const testUsers = await db.select().from(users).where(eq(users.username, "test_user"));
      const testUser = testUsers[0];
      
      if (testUser) {
        // Get workflow ID from document (if available)
        const document = await storage.getDocument(documentId);
        if (document && document.workflowId) {
          // Create workflow event for document classification
          await storage.createWorkflowEvent({
            workflowId: document.workflowId,
            eventType: wasManuallyClassified ? "document_manually_classified" : "document_auto_classified",
            description: `Document "${document.name}" classified as ${documentType}`,
            metadata: {
              documentId,
              documentType,
              confidence,
              wasManuallyClassified
            },
            createdBy: testUser.id
          });
        }
      }
      
      res.json(updatedDocument);
    } catch (error) {
      console.error("Error updating document classification:", error);
      res.status(500).json({ 
        message: "Failed to update document classification",
        error: error instanceof Error ? error.message : String(error)
      });
    }
  });
  
  // Batch document classification endpoint (no authentication required)
  app.post("/api/documents/batch/classify", async (req, res) => {
    try {
      const { documentIds, documentType, wasManuallyClassified = true } = req.body;
      
      if (!documentIds || !Array.isArray(documentIds) || documentIds.length === 0) {
        return res.status(400).json({ message: "Document IDs array is required" });
      }
      
      if (!documentType) {
        return res.status(400).json({ message: "Document type is required" });
      }
      
      const results = [];
      const errors = [];
      const classificationData = {
        documentType,
        confidence: 1.0, // Manual classifications are 100% confident by default
        wasManuallyClassified,
        classifiedAt: new Date().toISOString()
      };
      
      // Process each document
      for (const documentId of documentIds) {
        try {
          const updatedDocument = await storage.updateDocumentClassification(
            documentId,
            classificationData
          );
          
          results.push(updatedDocument);
          
          // Get workflow ID from document (if available) and create event
          const document = await storage.getDocument(documentId);
          if (document && document.workflowId) {
            // Create workflow event for document classification
            await storage.createWorkflowEvent({
              workflowId: document.workflowId,
              eventType: "document_batch_classified",
              description: `Document "${document.name}" batch classified as ${documentType}`,
              metadata: {
                documentId,
                documentType,
                wasManuallyClassified
              },
              createdBy: 1 // System user
            });
          }
        } catch (error) {
          console.error(`Error classifying document ${documentId}:`, error);
          errors.push({
            documentId,
            error: error instanceof Error ? error.message : String(error)
          });
        }
      }
      
      res.json({
        success: true,
        totalProcessed: documentIds.length,
        successCount: results.length,
        errorCount: errors.length,
        errors: errors.length > 0 ? errors : undefined
      });
    } catch (error) {
      console.error("Error in batch classification:", error);
      res.status(500).json({ 
        message: "Failed to process batch classification",
        error: error instanceof Error ? error.message : String(error)
      });
    }
  });
  
  // Batch document-parcel linking endpoint (no authentication required)
  app.post("/api/documents/batch/link-parcel", asyncHandler(async (req, res) => {
    const { documentIds, parcelId } = req.body;
    
    if (!documentIds || !Array.isArray(documentIds) || documentIds.length === 0) {
      throw ApiError.badRequest("Document IDs array is required");
    }
    
    if (!parcelId || isNaN(parseInt(parcelId))) {
      throw ApiError.badRequest("Valid parcel ID is required");
    }
    
    const parcelIdNum = parseInt(parcelId);
    const results = [];
    const errors = [];
    
    // Process each document
    for (const documentId of documentIds) {
      try {
        // Check if link already exists
        const existingLink = await storage.getDocumentParcelLink(documentId, parcelIdNum);
        
        if (!existingLink) {
          // Create the link
          const newLink = await storage.createDocumentParcelLink({
            documentId,
            parcelId: parcelIdNum,
            linkType: "related", // Default link type
          });
          
          results.push(newLink);
          
          // Get document details and create workflow event
          const document = await storage.getDocument(documentId);
          const parcel = await storage.getParcelById(parcelIdNum);
          
          if (document && document.workflowId && parcel) {
            await storage.createWorkflowEvent({
              workflowId: document.workflowId,
              eventType: "document_parcel_linked",
              description: `Document "${document.name}" linked to parcel ${parcel.parcelNumber}`,
              metadata: {
                documentId,
                parcelId: parcelIdNum,
                parcelNumber: parcel.parcelNumber
              },
              createdBy: 1 // System user
            });
          }
        } else {
          // Link already exists, count as success but note it
          results.push({
            ...existingLink,
            alreadyExists: true
          });
        }
      } catch (error) {
        console.error(`Error linking document ${documentId} to parcel ${parcelId}:`, error);
        errors.push({
          documentId,
          error: error instanceof Error ? error.message : String(error)
        });
      }
    }
    
    res.json({
      success: true,
      totalProcessed: documentIds.length,
      successCount: results.length,
      errorCount: errors.length,
      newLinksCreated: results.filter(r => r.alreadyExists === undefined).length,
      existingLinks: results.filter(r => r.alreadyExists !== undefined).length,
      errors: errors.length > 0 ? errors : undefined
    });
  }));
  
  // Get parcels referenced by a document (no authentication required)
  app.get("/api/test/documents/:id/parcels", async (req, res) => {
    try {
      const documentId = parseInt(req.params.id);
      
      if (!documentId || isNaN(documentId)) {
        return res.status(400).json({ message: "Invalid document ID" });
      }
      
      // Get parcels for document
      const parcels = await storage.getParcelsForDocument(documentId);
      
      res.json(parcels);
    } catch (error) {
      console.error("Error retrieving document parcels:", error);
      res.status(500).json({ message: "Failed to retrieve document parcels" });
    }
  });
  
  // Link a document to a parcel (no authentication required)
  app.post("/api/test/documents/:documentId/parcels/:parcelId", async (req, res) => {
    try {
      const documentId = parseInt(req.params.documentId);
      const parcelId = parseInt(req.params.parcelId);
      const { linkType = "reference", notes } = req.body;
      
      if (!documentId || isNaN(documentId) || !parcelId || isNaN(parcelId)) {
        return res.status(400).json({ message: "Invalid document or parcel ID" });
      }
      
      // Check if document exists
      const document = await storage.getDocument(documentId);
      if (!document) {
        return res.status(404).json({ message: "Document not found" });
      }
      
      // Check if parcel exists
      const parcel = await storage.getParcelById(parcelId);
      if (!parcel) {
        return res.status(404).json({ message: "Parcel not found" });
      }
      
      // Check if link already exists
      const existingLink = await storage.getDocumentParcelLink(documentId, parcelId);
      if (existingLink) {
        return res.status(409).json({ 
          message: "Document is already linked to this parcel",
          link: existingLink
        });
      }
      
      // Create link
      const link = await storage.createDocumentParcelLink({
        documentId,
        parcelId,
        linkType,
        notes
      });
      
      // Import required packages for event logging
      const { db } = await import("./db");
      const { eq } = await import("drizzle-orm");
      const { users } = await import("../shared/schema");
      
      // Get test user for event logging
      const testUsers = await db.select().from(users).where(eq(users.username, "test_user"));
      const testUser = testUsers[0];
      
      if (testUser && document.workflowId) {
        // Create workflow event for document-parcel link
        await storage.createWorkflowEvent({
          workflowId: document.workflowId,
          eventType: "document_parcel_linked",
          description: `Document "${document.name}" linked to parcel ${parcel.parcelNumber}`,
          metadata: {
            documentId,
            parcelId,
            linkType,
            notes
          },
          createdBy: testUser.id
        });
      }
      
      res.status(201).json(link);
    } catch (error) {
      console.error("Error linking document to parcel:", error);
      res.status(500).json({ 
        message: "Failed to link document to parcel",
        error: error instanceof Error ? error.message : String(error)
      });
    }
  });
  
  // Unlink a document from a parcel (no authentication required)
  app.delete("/api/test/documents/:documentId/parcels/:parcelId", async (req, res) => {
    try {
      const documentId = parseInt(req.params.documentId);
      const parcelId = parseInt(req.params.parcelId);
      
      if (!documentId || isNaN(documentId) || !parcelId || isNaN(parcelId)) {
        return res.status(400).json({ message: "Invalid document or parcel ID" });
      }
      
      // Check if link exists
      const existingLink = await storage.getDocumentParcelLink(documentId, parcelId);
      if (!existingLink) {
        return res.status(404).json({ message: "Document-parcel link not found" });
      }
      
      // Get document and parcel for event logging
      const document = await storage.getDocument(documentId);
      const parcel = await storage.getParcelById(parcelId);
      
      // Remove link
      await storage.removeDocumentParcelLinks(documentId, [parcelId]);
      
      // Import required packages for event logging
      const { db } = await import("./db");
      const { eq } = await import("drizzle-orm");
      const { users } = await import("../shared/schema");
      
      // Get test user for event logging
      const testUsers = await db.select().from(users).where(eq(users.username, "test_user"));
      const testUser = testUsers[0];
      
      if (testUser && document && document.workflowId && parcel) {
        // Create workflow event for document-parcel unlink
        await storage.createWorkflowEvent({
          workflowId: document.workflowId,
          eventType: "document_parcel_unlinked",
          description: `Document "${document.name}" unlinked from parcel ${parcel.parcelNumber}`,
          metadata: {
            documentId,
            parcelId
          },
          createdBy: testUser.id
        });
      }
      
      res.json({ success: true, message: "Document unlinked from parcel" });
    } catch (error) {
      console.error("Error unlinking document from parcel:", error);
      res.status(500).json({ 
        message: "Failed to unlink document from parcel",
        error: error instanceof Error ? error.message : String(error)
      });
    }
  });
  
  // Create checklist item (no authentication required)
  app.post("/api/test/workflows/:id/checklist", async (req, res) => {
    try {
      const workflowId = parseInt(req.params.id);
      const { title, description, order } = req.body;
      
      // Create checklist item
      const newItem = await storage.createChecklistItem({
        workflowId,
        title,
        description,
        completed: false,
        order: order || 0
      });
      
      res.status(201).json(newItem);
    } catch (error) {
      console.error("Error creating checklist item:", error);
      res.status(500).json({ message: "Failed to create checklist item" });
    }
  });
  
  // Create test workflow (no authentication required)
  app.post("/api/test/workflows", async (req, res) => {
    try {
      const parsedWorkflow = z.object({
        type: z.nativeEnum(WorkflowType),
        title: z.string(),
        description: z.string().optional(),
      }).parse(req.body);
      
      // Import required packages
      const { db } = await import("./db");
      const { eq } = await import("drizzle-orm");
      const { users } = await import("../shared/schema");
      
      // Create test user if not exists
      const testUsers = await db.select().from(users).where(eq(users.username, "test_user"));
      let testUser = testUsers[0];
      
      if (!testUser) {
        const hashedPassword = await hashPassword("test123");
        
        const insertedUsers = await db.insert(users).values({
          username: "test_user",
          email: "test@example.com",
          password: hashedPassword,
          fullName: "Test User",
          department: "Development",
          isAdmin: true
        }).returning();
        
        testUser = insertedUsers[0];
      }
      
      // Create workflow
      const newWorkflow = await storage.createWorkflow({
        ...parsedWorkflow,
        userId: testUser.id,
        status: "in_progress"
      });
      
      // Create initial event
      await storage.createWorkflowEvent({
        workflowId: newWorkflow.id,
        eventType: "created",
        description: `Test workflow "${newWorkflow.title}" created`,
        metadata: { workflowType: newWorkflow.type },
        createdBy: testUser.id
      });
      
      res.status(201).json(newWorkflow);
    } catch (error) {
      console.error("Error creating test workflow:", error);
      res.status(500).json({ 
        message: "Failed to create test workflow",
        error: error instanceof Error ? error.message : String(error)
      });
    }
  });
  
  // Create test workflow event (no authentication required)
  app.post("/api/test/workflows/:id/events", async (req, res) => {
    try {
      const workflowId = parseInt(req.params.id);
      const { eventType, description, metadata } = req.body;
      
      // Import required packages
      const { db } = await import("./db");
      const { eq } = await import("drizzle-orm");
      const { users } = await import("../shared/schema");
      
      // Get test user
      const testUsers = await db.select().from(users).where(eq(users.username, "test_user"));
      const testUser = testUsers[0];
      
      if (!testUser) {
        return res.status(500).json({ message: "Test user not found" });
      }
      
      // Create event
      const newEvent = await storage.createWorkflowEvent({
        workflowId,
        eventType,
        description,
        metadata,
        createdBy: testUser.id
      });
      
      res.status(201).json(newEvent);
    } catch (error) {
      console.error("Error creating test workflow event:", error);
      res.status(500).json({ message: "Failed to create test workflow event" });
    }
  });

  // Update test workflow state (no authentication required)
  app.patch("/api/test/workflows/:id/state", async (req, res) => {
    try {
      const workflowId = parseInt(req.params.id);
      const workflowState = insertWorkflowStateSchema.parse(req.body);
      
      const updatedState = await storage.updateWorkflowState(workflowId, workflowState);
      
      // Import required packages
      const { db } = await import("./db");
      const { eq } = await import("drizzle-orm");
      const { users, workflowEventTypeEnum } = await import("../shared/schema");
      
      // Get test user
      const testUsers = await db.select().from(users).where(eq(users.username, "test_user"));
      const testUser = testUsers[0];
      
      if (testUser) {
        // Create workflow event for state update
        await storage.createWorkflowEvent({
          workflowId,
          eventType: "updated", // Using a valid event type from the enum
          description: "Workflow state updated via test API",
          metadata: workflowState,
          createdBy: testUser.id
        });
      }
      
      res.json(updatedState);
    } catch (error) {
      console.error("Error updating test workflow state:", error);
      res.status(500).json({ message: "Failed to update test workflow state" });
    }
  });

  // WebSocket Test Endpoints
  app.get("/api/websocket/test", (req, res) => {
    res.send(`
      <!DOCTYPE html>
      <html>
      <head>
        <title>WebSocket Test</title>
        <style>
          body { font-family: Arial, sans-serif; max-width: 800px; margin: 0 auto; padding: 20px; }
          #status { font-weight: bold; }
          #log { height: 300px; overflow-y: scroll; border: 1px solid #ccc; padding: 10px; margin: 10px 0; }
          .connected { color: green; }
          .disconnected { color: red; }
          .message { margin: 5px 0; }
          .sent { color: blue; }
          .received { color: purple; }
          button, input, select { margin: 5px; padding: 5px; }
          fieldset { margin: 10px 0; padding: 10px; border: 1px solid #ddd; }
          legend { font-weight: bold; }
        </style>
      </head>
      <body>
        <h1>WebSocket Server Test</h1>
        <div>Status: <span id="status" class="disconnected">Disconnected</span></div>
        
        <fieldset>
          <legend>Connection</legend>
          <div>
            <input type="text" id="username" placeholder="Username" value="TestUser">
            <button id="connect">Connect</button>
            <button id="disconnect" disabled>Disconnect</button>
          </div>
        </fieldset>
        
        <fieldset>
          <legend>Room</legend>
          <div>
            <input type="text" id="roomId" placeholder="Room ID" value="test-room">
            <button id="join" disabled>Join Room</button>
            <button id="leave" disabled>Leave Room</button>
          </div>
        </fieldset>
        
        <fieldset>
          <legend>Messages</legend>
          <div>
            <input type="text" id="message" placeholder="Message text" style="width: 60%;">
            <select id="messageType">
              <option value="chat_message">Chat Message</option>
              <option value="heartbeat">Heartbeat</option>
              <option value="cursor_move">Cursor Move</option>
            </select>
            <button id="send" disabled>Send</button>
          </div>
        </fieldset>
        
        <div id="log"></div>
        
        <script>
          let socket;
          let currentRoom = "";
          let userId = "user_" + Math.floor(Math.random() * 10000);
          
          const statusEl = document.getElementById("status");
          const logEl = document.getElementById("log");
          const connectBtn = document.getElementById("connect");
          const disconnectBtn = document.getElementById("disconnect");
          const joinBtn = document.getElementById("join");
          const leaveBtn = document.getElementById("leave");
          const sendBtn = document.getElementById("send");
          
          function log(message, type = "") {
            const div = document.createElement("div");
            div.className = "message " + type;
            div.textContent = message;
            logEl.appendChild(div);
            logEl.scrollTop = logEl.scrollHeight;
          }
          
          function connect() {
            try {
              const protocol = window.location.protocol === "https:" ? "wss:" : "ws:";
              const wsUrl = \`\${protocol}//\${window.location.host}/ws\`;
              
              log("Connecting to " + wsUrl);
              socket = new WebSocket(wsUrl);
              
              socket.onopen = () => {
                statusEl.textContent = "Connected";
                statusEl.className = "connected";
                log("WebSocket connection established");
                
                connectBtn.disabled = true;
                disconnectBtn.disabled = false;
                joinBtn.disabled = false;
              };
              
              socket.onmessage = (event) => {
                const data = JSON.parse(event.data);
                log("Received: " + JSON.stringify(data, null, 2), "received");
                
                // Enable send button when in a room
                if (data.type === "join_room" && data.roomId === currentRoom) {
                  sendBtn.disabled = false;
                }
              };
              
              socket.onclose = () => {
                statusEl.textContent = "Disconnected";
                statusEl.className = "disconnected";
                log("WebSocket connection closed");
                
                connectBtn.disabled = false;
                disconnectBtn.disabled = true;
                joinBtn.disabled = true;
                leaveBtn.disabled = true;
                sendBtn.disabled = true;
                currentRoom = "";
              };
              
              socket.onerror = (error) => {
                log("WebSocket error: " + error, "error");
              };
            } catch (error) {
              log("Error connecting to WebSocket: " + error);
            }
          }
          
          function disconnect() {
            if (socket) {
              socket.close();
            }
          }
          
          function joinRoom() {
            const roomIdEl = document.getElementById("roomId");
            const usernameEl = document.getElementById("username");
            const roomId = roomIdEl.value.trim();
            const username = usernameEl.value.trim();
            
            if (!roomId) {
              return log("Please enter a room ID");
            }
            
            const message = {
              type: "join_room",
              roomId: roomId,
              userId: userId,
              username: username
            };
            
            socket.send(JSON.stringify(message));
            log("Sent: " + JSON.stringify(message, null, 2), "sent");
            
            currentRoom = roomId;
            joinBtn.disabled = true;
            leaveBtn.disabled = false;
          }
          
          function leaveRoom() {
            if (!currentRoom) return;
            
            const message = {
              type: "leave_room",
              roomId: currentRoom,
              userId: userId
            };
            
            socket.send(JSON.stringify(message));
            log("Sent: " + JSON.stringify(message, null, 2), "sent");
            
            currentRoom = "";
            joinBtn.disabled = false;
            leaveBtn.disabled = true;
            sendBtn.disabled = true;
          }
          
          function sendMessage() {
            if (!currentRoom) return;
            
            const messageEl = document.getElementById("message");
            const messageTypeEl = document.getElementById("messageType");
            const messageText = messageEl.value.trim();
            const messageType = messageTypeEl.value;
            
            if (!messageText && messageType === "chat_message") {
              return log("Please enter a message");
            }
            
            let payload = {};
            
            switch (messageType) {
              case "chat_message":
                payload = { text: messageText };
                break;
              case "cursor_move":
                payload = { 
                  position: { 
                    x: Math.floor(Math.random() * 100), 
                    y: Math.floor(Math.random() * 100) 
                  } 
                };
                break;
              case "heartbeat":
                payload = { timestamp: Date.now() };
                break;
            }
            
            const message = {
              type: messageType,
              roomId: currentRoom,
              userId: userId,
              username: document.getElementById("username").value,
              payload: payload
            };
            
            socket.send(JSON.stringify(message));
            log("Sent: " + JSON.stringify(message, null, 2), "sent");
            
            if (messageType === "chat_message") {
              messageEl.value = "";
            }
          }
          
          // Event listeners
          connectBtn.addEventListener("click", connect);
          disconnectBtn.addEventListener("click", disconnect);
          joinBtn.addEventListener("click", joinRoom);
          leaveBtn.addEventListener("click", leaveRoom);
          sendBtn.addEventListener("click", sendMessage);
          
          // Handle Enter key in message input
          document.getElementById("message").addEventListener("keypress", (e) => {
            if (e.key === "Enter" && !sendBtn.disabled) {
              sendMessage();
            }
          });
        </script>
      </body>
      </html>
    `);
  });



  // This section has been removed to fix duplicate declarations
  
  // FTP service is already imported, we don't need to import it again

  // Setup temporary file storage for uploads
  const ftpUploadStorage = multer.diskStorage({
    destination: (req, file, cb) => {
      const uploadDir = path.join(__dirname, '../uploads');
      if (!fs.existsSync(uploadDir)) {
        fs.mkdirSync(uploadDir, { recursive: true });
      }
      cb(null, uploadDir);
    },
    filename: (req, file, cb) => {
      cb(null, `${Date.now()}_${file.originalname}`);
    }
  });
  
  const ftpUpload = multer({ storage: ftpUploadStorage });
  
  // FTP connection endpoint
  app.post("/api/ftp/connect", asyncHandler(async (req, res) => {
    const { host, port, user, password, secure } = req.body;
    
    if (!host || !user || !password) {
      throw ApiError.badRequest('Host, username, and password are required');
    }
    
    try {
      const config: FtpConfig = {
        host,
        port: port || 21,
        user,
        password,
        secure: secure || false,
        secureOptions: {
          rejectUnauthorized: false
        }
      };
      
      const connected = await ftpService.connect(config);
      
      if (!connected) {
        throw ApiError.internal('Failed to connect to FTP server');
      }
      
      return res.json({
        success: true,
        message: `Connected to FTP server: ${host}`
      });
    } catch (error) {
      console.error('FTP connection error:', error);
      throw ApiError.internal(
        'Failed to connect to FTP server', 
        'FTP_CONNECT_ERROR', 
        { message: error instanceof Error ? error.message : String(error) }
      );
    }
  }));
  
  // FTP status endpoint
  app.get("/api/ftp/status", asyncHandler(async (req, res) => {
    try {
      const isConnected = await ftpService.checkConnection();
      
      return res.json({
        connected: isConnected,
        transfers: ftpService.getTransferStatuses()
      });
    } catch (error) {
      console.error('FTP status error:', error);
      throw ApiError.internal(
        'Failed to check FTP status', 
        'FTP_STATUS_ERROR', 
        { message: error instanceof Error ? error.message : String(error) }
      );
    }
  }));
  
  // FTP list files endpoint
  app.get("/api/ftp/files", asyncHandler(async (req, res) => {
    const { path: remotePath = '/' } = req.query;
    
    if (typeof remotePath !== 'string') {
      throw ApiError.badRequest('Remote path must be a string');
    }
    
    try {
      const files = await ftpService.listFiles(remotePath);
      
      return res.json({
        success: true,
        path: remotePath,
        files: files.map(file => ({
          name: file.name,
          type: file.type,
          size: file.size,
          date: file.date,
          isDirectory: file.isDirectory,
          isFile: file.isFile,
          isSymbolicLink: file.isSymbolicLink
        }))
      });
    } catch (error) {
      console.error('FTP list files error:', error);
      throw ApiError.internal(
        'Failed to list files', 
        'FTP_LIST_ERROR', 
        { message: error instanceof Error ? error.message : String(error) }
      );
    }
  }));
  
  // FTP download file endpoint
  app.get("/api/ftp/download", asyncHandler(async (req, res) => {
    const { path: remotePath, fileType = 'OTHER' } = req.query;
    
    if (typeof remotePath !== 'string') {
      throw ApiError.badRequest('Remote path must be a string');
    }
    
    try {
      // Create temp directory if it doesn't exist
      const downloadDir = path.join(__dirname, '../downloads');
      if (!fs.existsSync(downloadDir)) {
        fs.mkdirSync(downloadDir, { recursive: true });
      }
      
      const filename = path.basename(remotePath);
      const localPath = path.join(downloadDir, filename);
      
      // Download the file
      const result = await ftpService.downloadFile(
        remotePath, 
        localPath, 
        fileType as FileType
      );
      
      // Send the file as attachment
      res.download(localPath, filename, (err) => {
        if (err) {
          console.error('Error sending file:', err);
        } else {
          // Clean up the file after sending
          setTimeout(() => {
            fs.unlink(localPath, (unlinkErr) => {
              if (unlinkErr) {
                console.error('Error removing temp file:', unlinkErr);
              }
            });
          }, 60000); // Give it a minute before deleting
        }
      });
    } catch (error) {
      console.error('FTP download error:', error);
      throw ApiError.internal(
        'Failed to download file', 
        'FTP_DOWNLOAD_ERROR', 
        { message: error instanceof Error ? error.message : String(error) }
      );
    }
  }));
  
  // FTP upload file endpoint
  app.post("/api/ftp/upload", ftpUpload.single('file'), asyncHandler(async (req, res) => {
    const { remotePath, fileType = 'OTHER' } = req.body;
    
    if (!req.file) {
      throw ApiError.badRequest('No file uploaded');
    }
    
    if (!remotePath) {
      throw ApiError.badRequest('Remote path is required');
    }
    
    try {
      const localFilePath = req.file.path;
      
      // Upload the file
      const result = await ftpService.uploadFile(
        localFilePath, 
        `${remotePath}/${req.file.originalname}`, 
        fileType as FileType
      );
      
      // Clean up the local file after upload
      fs.unlink(localFilePath, (err) => {
        if (err) {
          console.error('Error removing temp file:', err);
        }
      });
      
      return res.status(201).json({
        success: true,
        message: 'File uploaded successfully',
        file: {
          name: req.file.originalname,
          size: req.file.size,
          mimetype: req.file.mimetype,
          remotePath: `${remotePath}/${req.file.originalname}`
        },
        transfer: result
      });
    } catch (error) {
      console.error('FTP upload error:', error);
      
      // Clean up the local file if upload failed
      if (req.file) {
        fs.unlink(req.file.path, (err) => {
          if (err) {
            console.error('Error removing temp file after failed upload:', err);
          }
        });
      }
      
      throw ApiError.internal(
        'Failed to upload file', 
        'FTP_UPLOAD_ERROR', 
        { message: error instanceof Error ? error.message : String(error) }
      );
    }
  }));
  
  // FTP create directory endpoint
  app.post("/api/ftp/directory", asyncHandler(async (req, res) => {
    const { path: remotePath } = req.body;
    
    if (!remotePath) {
      throw ApiError.badRequest('Remote path is required');
    }
    
    try {
      const created = await ftpService.createDirectory(remotePath);
      
      if (!created) {
        throw ApiError.internal('Failed to create directory');
      }
      
      return res.status(201).json({
        success: true,
        message: `Directory created: ${remotePath}`
      });
    } catch (error) {
      console.error('FTP create directory error:', error);
      throw ApiError.internal(
        'Failed to create directory', 
        'FTP_MKDIR_ERROR', 
        { message: error instanceof Error ? error.message : String(error) }
      );
    }
  }));
  
  // FTP delete file endpoint
  app.delete("/api/ftp/files", asyncHandler(async (req, res) => {
    const { path: remotePath } = req.body;
    
    if (!remotePath) {
      throw ApiError.badRequest('Remote path is required');
    }
    
    try {
      const deleted = await ftpService.deleteFile(remotePath);
      
      if (!deleted) {
        throw ApiError.internal('Failed to delete file');
      }
      
      return res.json({
        success: true,
        message: `File deleted: ${remotePath}`
      });
    } catch (error) {
      console.error('FTP delete file error:', error);
      throw ApiError.internal(
        'Failed to delete file', 
        'FTP_DELETE_ERROR', 
        { message: error instanceof Error ? error.message : String(error) }
      );
    }
  }));
  
  // FTP rename file endpoint
  app.put("/api/ftp/files", asyncHandler(async (req, res) => {
    const { oldPath, newPath } = req.body;
    
    if (!oldPath || !newPath) {
      throw ApiError.badRequest('Old path and new path are required');
    }
    
    try {
      const renamed = await ftpService.renameFile(oldPath, newPath);
      
      if (!renamed) {
        throw ApiError.internal('Failed to rename file');
      }
      
      return res.json({
        success: true,
        message: `File renamed: ${oldPath} -> ${newPath}`
      });
    } catch (error) {
      console.error('FTP rename file error:', error);
      throw ApiError.internal(
        'Failed to rename file', 
        'FTP_RENAME_ERROR', 
        { message: error instanceof Error ? error.message : String(error) }
      );
    }
  }));
  
  // FTP disconnect endpoint
  app.post("/api/ftp/disconnect", asyncHandler(async (req, res) => {
    try {
      await ftpService.disconnect();
      
      return res.json({
        success: true,
        message: 'Disconnected from FTP server'
      });
    } catch (error) {
      console.error('FTP disconnect error:', error);
      throw ApiError.internal(
        'Failed to disconnect from FTP server', 
        'FTP_DISCONNECT_ERROR', 
        { message: error instanceof Error ? error.message : String(error) }
      );
    }
  }));
  
  // Health check endpoint for WebSocket server
  app.get("/api/websocket/health", (req, res) => {
    try {
      const status = {
        status: 'healthy',
        isRunning: !!wsManager,
        rooms: wsManager.getRoomsStatus(),
        activeConnections: wsManager.getActiveConnectionsCount(),
        timestamp: Date.now()
      };
      
      res.json(status);
    } catch (error) {
      console.error('Error retrieving WebSocket health status:', error);
      res.status(500).json({
        status: 'error',
        message: 'Failed to retrieve WebSocket server health status',
        error: error instanceof Error ? error.message : String(error)
      });
    }
  });
  
  // Endpoint to get details about a specific room
  app.get("/api/websocket/rooms/:roomId", (req, res) => {
    try {
      const roomId = req.params.roomId;
      const rooms = wsManager.getRoomsStatus();
      const room = rooms.find(r => r.roomId === roomId);
      
      if (!room) {
        return res.status(404).json({
          status: 'error',
          message: `Room with ID ${roomId} not found`
        });
      }
      
      res.json({
        status: 'success',
        room,
        timestamp: Date.now()
      });
    } catch (error) {
      console.error(`Error retrieving room ${req.params.roomId}:`, error);
      res.status(500).json({
        status: 'error',
        message: `Failed to retrieve room ${req.params.roomId}`,
        error: error instanceof Error ? error.message : String(error)
      });
    }
  });
  
  // ================================================================
  // Document-Parcel Management API Endpoints
  // ================================================================
  
  // Get all documents with basic information
  app.get("/api/documents", asyncHandler(async (req, res) => {
    const documents = await storage.getDocuments();
    res.json(documents);
  }));
  
  // Get specific document with its linked parcels
  app.get("/api/documents/:id/parcels", asyncHandler(async (req, res) => {
    const documentId = parseInt(req.params.id);
    
    if (isNaN(documentId)) {
      throw ApiError.badRequest("Invalid document ID");
    }
    
    const document = await storage.getDocument(documentId);
    
    if (!document) {
      throw ApiError.notFound(`Document with ID ${documentId} not found`);
    }
    
    // Get all parcels linked to this document
    const parcels = await storage.getParcelsForDocument(documentId);
    
    // Return document with its parcels
    const documentWithParcels = {
      ...document,
      parcels
    };
    
    res.json(documentWithParcels);
  }));
  
  // Get all parcels with basic information
  app.get("/api/parcels", asyncHandler(async (req, res) => {
    // Extract query parameters for searching
    const { parcelNumber, address, owner } = req.query;
    
    // If search parameters are provided, use them to search
    if (parcelNumber && typeof parcelNumber === 'string') {
      const results = await storage.searchParcelsByNumber(parcelNumber);
      return res.json(results);
    }
    
    if (address && typeof address === 'string') {
      const city = typeof req.query.city === 'string' ? req.query.city : undefined;
      const zip = typeof req.query.zip === 'string' ? req.query.zip : undefined;
      const results = await storage.searchParcelsByAddress(address, city, zip);
      return res.json(results);
    }
    
    // Otherwise, return all parcels
    const parcels = await storage.getAllParcels();
    res.json(parcels);
  }));
  
  // Get specific parcel with its linked documents
  app.get("/api/parcels/:id/documents", asyncHandler(async (req, res) => {
    const parcelId = parseInt(req.params.id);
    
    if (isNaN(parcelId)) {
      throw ApiError.badRequest("Invalid parcel ID");
    }
    
    const parcel = await storage.getParcelById(parcelId);
    
    if (!parcel) {
      throw ApiError.notFound(`Parcel with ID ${parcelId} not found`);
    }
    
    // Get all documents linked to this parcel
    const documents = await storage.getDocumentsForParcel(parcelId);
    
    // Return parcel with its documents
    const parcelWithDocuments = {
      ...parcel,
      documents
    };
    
    res.json(parcelWithDocuments);
  }));
  
  // Create a new document-parcel link
  app.post("/api/document-parcel-links", asyncHandler(async (req, res) => {
    const { documentId, parcelId, linkType, notes } = req.body;
    
    if (!documentId || !parcelId) {
      throw ApiError.badRequest("Document ID and Parcel ID are required");
    }
    
    // Check if document exists
    const document = await storage.getDocument(documentId);
    if (!document) {
      throw ApiError.notFound(`Document with ID ${documentId} not found`);
    }
    
    // Check if parcel exists
    const parcel = await storage.getParcelById(parcelId);
    if (!parcel) {
      throw ApiError.notFound(`Parcel with ID ${parcelId} not found`);
    }
    
    // Check if link already exists
    const existingLink = await storage.getDocumentParcelLink(documentId, parcelId);
    if (existingLink) {
      throw ApiError.conflict("Link between this document and parcel already exists");
    }
    
    // Create the link
    const link = await storage.createDocumentParcelLink({
      documentId,
      parcelId,
      linkType: linkType || "reference",
      notes: notes || null
    });
    
    res.status(201).json(link);
  }));
  
  // Delete a document-parcel link
  app.delete("/api/document-parcel-links", asyncHandler(async (req, res) => {
    const { documentId, parcelId } = req.body;
    
    if (!documentId || !parcelId) {
      throw ApiError.badRequest("Document ID and Parcel ID are required");
    }
    
    // Check if link exists
    const existingLink = await storage.getDocumentParcelLink(documentId, parcelId);
    if (!existingLink) {
      throw ApiError.notFound("Link between this document and parcel does not exist");
    }
    
    // Remove the link
    const removed = await storage.removeDocumentParcelLinks(documentId, [parcelId]);
    
    res.json({ success: true, removed });
  }));
  
  // Map Bookmarks API Routes
  app.get("/api/map-bookmarks", asyncHandler(async (req, res) => {
    // Check if user is authenticated
    if (!req.session.userId) {
      throw ApiError.unauthorized('You must be logged in to access map bookmarks');
    }
    
    const userId = req.session.userId;
    const bookmarks = await storage.getMapBookmarks(userId);
    
    res.json(bookmarks);
  }));
  
  app.get("/api/map-bookmarks/:id", asyncHandler(async (req, res) => {
    // Check if user is authenticated
    if (!req.session.userId) {
      throw ApiError.unauthorized('You must be logged in to access map bookmarks');
    }
    
    const bookmarkId = parseInt(req.params.id, 10);
    if (isNaN(bookmarkId)) {
      throw ApiError.badRequest('Invalid bookmark ID');
    }
    
    const bookmark = await storage.getMapBookmark(bookmarkId);
    
    if (!bookmark) {
      throw ApiError.notFound('Bookmark not found');
    }
    
    // Check if the bookmark belongs to the current user
    if (bookmark.userId !== req.session.userId) {
      throw ApiError.forbidden('You do not have permission to access this bookmark');
    }
    
    res.json(bookmark);
  }));
  
  app.post("/api/map-bookmarks", asyncHandler(async (req, res) => {
    // Check if user is authenticated
    if (!req.session.userId) {
      throw ApiError.unauthorized('You must be logged in to create map bookmarks');
    }
    
    // Validate request body against our schema
    const validationResult = insertMapBookmarkSchema.safeParse(req.body);
    
    if (!validationResult.success) {
      throw ApiError.badRequest('Invalid bookmark data', 'VALIDATION_ERROR', validationResult.error);
    }
    
    // Make sure userId matches the authenticated user
    const bookmarkData = {
      ...validationResult.data,
      userId: req.session.userId
    };
    
    const newBookmark = await storage.createMapBookmark(bookmarkData);
    
    res.status(201).json(newBookmark);
  }));
  
  app.patch("/api/map-bookmarks/:id", asyncHandler(async (req, res) => {
    // Check if user is authenticated
    if (!req.session.userId) {
      throw ApiError.unauthorized('You must be logged in to update map bookmarks');
    }
    
    const bookmarkId = parseInt(req.params.id, 10);
    if (isNaN(bookmarkId)) {
      throw ApiError.badRequest('Invalid bookmark ID');
    }
    
    // Check if the bookmark exists and belongs to the user
    const existingBookmark = await storage.getMapBookmark(bookmarkId);
    
    if (!existingBookmark) {
      throw ApiError.notFound('Bookmark not found');
    }
    
    if (existingBookmark.userId !== req.session.userId) {
      throw ApiError.forbidden('You do not have permission to update this bookmark');
    }
    
    // Update the bookmark
    const updatedBookmark = await storage.updateMapBookmark(bookmarkId, req.body);
    
    res.json(updatedBookmark);
  }));
  
  app.delete("/api/map-bookmarks/:id", asyncHandler(async (req, res) => {
    // Check if user is authenticated
    if (!req.session.userId) {
      throw ApiError.unauthorized('You must be logged in to delete map bookmarks');
    }
    
    const bookmarkId = parseInt(req.params.id, 10);
    if (isNaN(bookmarkId)) {
      throw ApiError.badRequest('Invalid bookmark ID');
    }
    
    // Check if the bookmark exists and belongs to the user
    const existingBookmark = await storage.getMapBookmark(bookmarkId);
    
    if (!existingBookmark) {
      throw ApiError.notFound('Bookmark not found');
    }
    
    if (existingBookmark.userId !== req.session.userId) {
      throw ApiError.forbidden('You do not have permission to delete this bookmark');
    }
    
    // Delete the bookmark
    const success = await storage.deleteMapBookmark(bookmarkId);
    
    if (success) {
      res.status(204).end();
    } else {
      throw ApiError.internal('Failed to delete bookmark');
    }
  }));
  
  // Map Preferences API Routes
  app.get("/api/map-preferences", asyncHandler(async (req, res) => {
    // Check if user is authenticated
    if (!req.session.userId) {
      throw ApiError.unauthorized('You must be logged in to access map preferences');
    }
    
    const userId = req.session.userId;
    const preferences = await storage.getMapPreference(userId);
    
    if (!preferences) {
      // Return default preferences if none exist
      return res.json({
        userId,
        defaultCenter: { lat: 44.5645, lng: -123.2620 }, // Default to Benton County
        defaultZoom: 12,
        baseLayer: 'streets',
        layerVisibility: 'visible',
        theme: 'light',
        measurement: {
          enabled: false,
          unit: 'imperial'
        },
        snapToFeature: true,
        showLabels: true,
        animation: true
      });
    }
    
    res.json(preferences);
  }));
  
  app.post("/api/map-preferences", asyncHandler(async (req, res) => {
    // Check if user is authenticated
    if (!req.session.userId) {
      throw ApiError.unauthorized('You must be logged in to update map preferences');
    }
    
    // Validate request body against our schema
    const validationResult = insertMapPreferenceSchema.safeParse(req.body);
    
    if (!validationResult.success) {
      throw ApiError.badRequest('Invalid preferences data', 'VALIDATION_ERROR', validationResult.error);
    }
    
    // Make sure userId matches the authenticated user
    const preferencesData = {
      ...validationResult.data,
      userId: req.session.userId
    };
    
    const preferences = await storage.createOrUpdateMapPreference(preferencesData);
    
    res.json(preferences);
  }));
  
  // Recently Viewed Parcels API Routes
  app.get("/api/recently-viewed-parcels", asyncHandler(async (req, res) => {
    // Check if user is authenticated
    if (!req.session.userId) {
      throw ApiError.unauthorized('You must be logged in to access recently viewed parcels');
    }
    
    const userId = req.session.userId;
    const limit = req.query.limit ? parseInt(req.query.limit as string, 10) : 10;
    
    const recentParcels = await storage.getRecentlyViewedParcels(userId, limit);
    
    res.json(recentParcels);
  }));
  
  app.post("/api/recently-viewed-parcels", asyncHandler(async (req, res) => {
    // Check if user is authenticated
    if (!req.session.userId) {
      throw ApiError.unauthorized('You must be logged in to track recently viewed parcels');
    }
    
    const userId = req.session.userId;
    const { parcelId } = req.body;
    
    if (!parcelId || isNaN(parseInt(parcelId, 10))) {
      throw ApiError.badRequest('Invalid parcel ID');
    }
    
    const parcelIdInt = parseInt(parcelId, 10);
    
    // Check if the parcel exists
    const parcel = await storage.getParcelById(parcelIdInt);
    
    if (!parcel) {
      throw ApiError.notFound('Parcel not found');
    }
    
    // Add the parcel to recently viewed
    const recentlyViewed = await storage.addRecentlyViewedParcel(userId, parcelIdInt);
    
    res.status(201).json(recentlyViewed);
  }));
  
  app.delete("/api/recently-viewed-parcels", asyncHandler(async (req, res) => {
    // Check if user is authenticated
    if (!req.session.userId) {
      throw ApiError.unauthorized('You must be logged in to clear recently viewed parcels');
    }
    
    const userId = req.session.userId;
    
    // Clear all recently viewed parcels for the user
    await storage.clearRecentlyViewedParcels(userId);
    
    res.status(204).end();
  }));
  
  // ===========================================================================
  // ArcGIS Map Integration API Routes
  // ===========================================================================
  
  // Get all ArcGIS map configurations for the current user
  app.get("/api/arcgis/map-configs", asyncHandler(async (req, res) => {
    if (!req.session.userId) {
      throw ApiError.unauthorized('You must be logged in to access ArcGIS map configurations');
    }
    
    const userId = req.session.userId;
    
    const configs = await storage.getArcGISMapConfigs(userId);
    
    res.json(configs);
  }));
  
  // Get a specific ArcGIS map configuration by ID
  app.get("/api/arcgis/map-configs/:id", asyncHandler(async (req, res) => {
    if (!req.session.userId) {
      throw ApiError.unauthorized('You must be logged in to access ArcGIS map configurations');
    }
    
    const configId = parseInt(req.params.id, 10);
    if (isNaN(configId)) {
      throw ApiError.badRequest('Invalid configuration ID');
    }
    
    const config = await storage.getArcGISMapConfig(configId);
    
    if (!config) {
      throw ApiError.notFound('ArcGIS map configuration not found');
    }
    
    // Check if the configuration belongs to the current user
    if (config.userId !== req.session.userId) {
      throw ApiError.forbidden('You do not have permission to access this configuration');
    }
    
    res.json(config);
  }));
  
  // Create a new ArcGIS map configuration
  app.post("/api/arcgis/map-configs", asyncHandler(async (req, res) => {
    if (!req.session.userId) {
      throw ApiError.unauthorized('You must be logged in to create ArcGIS map configurations');
    }
    
    const userId = req.session.userId;
    
    // Validate the request body using the insert schema
    const parsedBody = insertArcGISMapConfigSchema.parse({
      ...req.body,
      userId
    });
    
    const newConfig = await storage.createArcGISMapConfig(parsedBody);
    
    res.status(201).json(newConfig);
  }));
  
  // Update an existing ArcGIS map configuration
  app.put("/api/arcgis/map-configs/:id", asyncHandler(async (req, res) => {
    if (!req.session.userId) {
      throw ApiError.unauthorized('You must be logged in to update ArcGIS map configurations');
    }
    
    const configId = parseInt(req.params.id, 10);
    if (isNaN(configId)) {
      throw ApiError.badRequest('Invalid configuration ID');
    }
    
    // Check if the configuration exists
    const existingConfig = await storage.getArcGISMapConfig(configId);
    
    if (!existingConfig) {
      throw ApiError.notFound('ArcGIS map configuration not found');
    }
    
    // Check if the configuration belongs to the current user
    if (existingConfig.userId !== req.session.userId) {
      throw ApiError.forbidden('You do not have permission to update this configuration');
    }
    
    // Validate and update the configuration
    // Note: remove id and userId from the update data to prevent changing them
    const { id, userId, ...updateData } = req.body;
    
    const updatedConfig = await storage.updateArcGISMapConfig(configId, updateData);
    
    res.json(updatedConfig);
  }));
  
  // Delete an ArcGIS map configuration
  app.delete("/api/arcgis/map-configs/:id", asyncHandler(async (req, res) => {
    if (!req.session.userId) {
      throw ApiError.unauthorized('You must be logged in to delete ArcGIS map configurations');
    }
    
    const configId = parseInt(req.params.id, 10);
    if (isNaN(configId)) {
      throw ApiError.badRequest('Invalid configuration ID');
    }
    
    // Check if the configuration exists
    const existingConfig = await storage.getArcGISMapConfig(configId);
    
    if (!existingConfig) {
      throw ApiError.notFound('ArcGIS map configuration not found');
    }
    
    // Check if the configuration belongs to the current user
    if (existingConfig.userId !== req.session.userId) {
      throw ApiError.forbidden('You do not have permission to delete this configuration');
    }
    
    await storage.deleteArcGISMapConfig(configId);
    
    res.status(204).end();
  }));
  
  // Get all layers for a specific ArcGIS map configuration
  app.get("/api/arcgis/map-configs/:configId/layers", asyncHandler(async (req, res) => {
    if (!req.session.userId) {
      throw ApiError.unauthorized('You must be logged in to access ArcGIS layers');
    }
    
    const configId = parseInt(req.params.configId, 10);
    if (isNaN(configId)) {
      throw ApiError.badRequest('Invalid configuration ID');
    }
    
    // Check if the map configuration exists and belongs to the current user
    const config = await storage.getArcGISMapConfig(configId);
    
    if (!config) {
      throw ApiError.notFound('ArcGIS map configuration not found');
    }
    
    if (config.userId !== req.session.userId) {
      throw ApiError.forbidden('You do not have permission to access this configuration');
    }
    
    const layers = await storage.getArcGISLayers(configId);
    
    res.json(layers);
  }));
  
  // Get a specific ArcGIS layer by ID
  app.get("/api/arcgis/layers/:id", asyncHandler(async (req, res) => {
    if (!req.session.userId) {
      throw ApiError.unauthorized('You must be logged in to access ArcGIS layers');
    }
    
    const layerId = parseInt(req.params.id, 10);
    if (isNaN(layerId)) {
      throw ApiError.badRequest('Invalid layer ID');
    }
    
    const layer = await storage.getArcGISLayer(layerId);
    
    if (!layer) {
      throw ApiError.notFound('ArcGIS layer not found');
    }
    
    // Check if the associated configuration belongs to the current user
    const config = await storage.getArcGISMapConfig(layer.configId);
    
    if (!config || config.userId !== req.session.userId) {
      throw ApiError.forbidden('You do not have permission to access this layer');
    }
    
    res.json(layer);
  }));
  
  // Create a new ArcGIS layer
  app.post("/api/arcgis/layers", asyncHandler(async (req, res) => {
    if (!req.session.userId) {
      throw ApiError.unauthorized('You must be logged in to create ArcGIS layers');
    }
    
    const userId = req.session.userId;
    const { configId } = req.body;
    
    if (!configId) {
      throw ApiError.badRequest('Configuration ID is required');
    }
    
    // Check if the map configuration exists and belongs to the current user
    const config = await storage.getArcGISMapConfig(parseInt(configId, 10));
    
    if (!config) {
      throw ApiError.notFound('ArcGIS map configuration not found');
    }
    
    if (config.userId !== userId) {
      throw ApiError.forbidden('You do not have permission to modify this configuration');
    }
    
    // Validate the request body using the insert schema
    const parsedBody = insertArcGISLayerSchema.parse(req.body);
    
    const newLayer = await storage.createArcGISLayer(parsedBody);
    
    res.status(201).json(newLayer);
  }));
  
  // Update an existing ArcGIS layer
  app.put("/api/arcgis/layers/:id", asyncHandler(async (req, res) => {
    if (!req.session.userId) {
      throw ApiError.unauthorized('You must be logged in to update ArcGIS layers');
    }
    
    const userId = req.session.userId;
    const layerId = parseInt(req.params.id, 10);
    
    if (isNaN(layerId)) {
      throw ApiError.badRequest('Invalid layer ID');
    }
    
    // Check if the layer exists
    const existingLayer = await storage.getArcGISLayer(layerId);
    
    if (!existingLayer) {
      throw ApiError.notFound('ArcGIS layer not found');
    }
    
    // Check if the associated configuration belongs to the current user
    const config = await storage.getArcGISMapConfig(existingLayer.configId);
    
    if (!config || config.userId !== userId) {
      throw ApiError.forbidden('You do not have permission to update this layer');
    }
    
    // Validate and update the layer
    // Note: remove id and configId from the update data to prevent changing them
    const { id, configId, ...updateData } = req.body;
    
    const updatedLayer = await storage.updateArcGISLayer(layerId, updateData);
    
    res.json(updatedLayer);
  }));
  
  // Delete an ArcGIS layer
  app.delete("/api/arcgis/layers/:id", asyncHandler(async (req, res) => {
    if (!req.session.userId) {
      throw ApiError.unauthorized('You must be logged in to delete ArcGIS layers');
    }
    
    const userId = req.session.userId;
    const layerId = parseInt(req.params.id, 10);
    
    if (isNaN(layerId)) {
      throw ApiError.badRequest('Invalid layer ID');
    }
    
    // Check if the layer exists
    const existingLayer = await storage.getArcGISLayer(layerId);
    
    if (!existingLayer) {
      throw ApiError.notFound('ArcGIS layer not found');
    }
    
    // Check if the associated configuration belongs to the current user
    const config = await storage.getArcGISMapConfig(existingLayer.configId);
    
    if (!config || config.userId !== userId) {
      throw ApiError.forbidden('You do not have permission to delete this layer');
    }
    
    await storage.deleteArcGISLayer(layerId);
    
    res.status(204).end();
  }));
  
  // Get all sketches for a specific ArcGIS map configuration
  app.get("/api/arcgis/map-configs/:configId/sketches", asyncHandler(async (req, res) => {
    if (!req.session.userId) {
      throw ApiError.unauthorized('You must be logged in to access ArcGIS sketches');
    }
    
    const userId = req.session.userId;
    const configId = parseInt(req.params.configId, 10);
    
    if (isNaN(configId)) {
      throw ApiError.badRequest('Invalid configuration ID');
    }
    
    // Check if the map configuration exists and belongs to the current user
    const config = await storage.getArcGISMapConfig(configId);
    
    if (!config) {
      throw ApiError.notFound('ArcGIS map configuration not found');
    }
    
    if (config.userId !== userId) {
      throw ApiError.forbidden('You do not have permission to access this configuration');
    }
    
    // Get sketches (optionally filtered to the current user's sketches)
    const onlyUserSketches = req.query.onlyMine === 'true';
    const sketches = await storage.getArcGISSketches(configId, onlyUserSketches ? userId : undefined);
    
    res.json(sketches);
  }));
  
  // Get a specific sketch by ID
  app.get("/api/arcgis/sketches/:id", asyncHandler(async (req, res) => {
    if (!req.session.userId) {
      throw ApiError.unauthorized('You must be logged in to access ArcGIS sketches');
    }
    
    const userId = req.session.userId;
    const sketchId = parseInt(req.params.id, 10);
    
    if (isNaN(sketchId)) {
      throw ApiError.badRequest('Invalid sketch ID');
    }
    
    const sketch = await storage.getArcGISSketch(sketchId);
    
    if (!sketch) {
      throw ApiError.notFound('ArcGIS sketch not found');
    }
    
    // Check if the sketch belongs to the current user or is public, and the associated configuration is accessible
    const config = await storage.getArcGISMapConfig(sketch.configId);
    
    if (!config || config.userId !== userId) {
      // Users can only see their own sketches or public sketches in configs they can access
      if (sketch.userId !== userId && !sketch.isPublic) {
        throw ApiError.forbidden('You do not have permission to access this sketch');
      }
    }
    
    res.json(sketch);
  }));
  
  // Create a new ArcGIS sketch
  app.post("/api/arcgis/sketches", asyncHandler(async (req, res) => {
    if (!req.session.userId) {
      throw ApiError.unauthorized('You must be logged in to create ArcGIS sketches');
    }
    
    const userId = req.session.userId;
    const { configId } = req.body;
    
    if (!configId) {
      throw ApiError.badRequest('Configuration ID is required');
    }
    
    // Check if the map configuration exists and is accessible
    const config = await storage.getArcGISMapConfig(parseInt(configId, 10));
    
    if (!config) {
      throw ApiError.notFound('ArcGIS map configuration not found');
    }
    
    // Only the config owner or authorized users can create sketches
    if (config.userId !== userId && !config.allowExternalEdits) {
      throw ApiError.forbidden('You do not have permission to create sketches for this configuration');
    }
    
    // Validate the request body and force the userId to be the current user
    const parsedBody = insertArcGISSketchSchema.parse({
      ...req.body,
      userId
    });
    
    const newSketch = await storage.createArcGISSketch(parsedBody);
    
    res.status(201).json(newSketch);
  }));
  
  // Update an existing ArcGIS sketch
  app.put("/api/arcgis/sketches/:id", asyncHandler(async (req, res) => {
    if (!req.session.userId) {
      throw ApiError.unauthorized('You must be logged in to update ArcGIS sketches');
    }
    
    const userId = req.session.userId;
    const sketchId = parseInt(req.params.id, 10);
    
    if (isNaN(sketchId)) {
      throw ApiError.badRequest('Invalid sketch ID');
    }
    
    // Check if the sketch exists
    const existingSketch = await storage.getArcGISSketch(sketchId);
    
    if (!existingSketch) {
      throw ApiError.notFound('ArcGIS sketch not found');
    }
    
    // Users can only update their own sketches
    if (existingSketch.userId !== userId) {
      throw ApiError.forbidden('You do not have permission to update this sketch');
    }
    
    // Validate and update the sketch
    // Note: remove id, configId, and userId from the update data to prevent changing them
    const { id, configId, userId: _, ...updateData } = req.body;
    
    const updatedSketch = await storage.updateArcGISSketch(sketchId, updateData);
    
    res.json(updatedSketch);
  }));
  
  // Delete an ArcGIS sketch
  app.delete("/api/arcgis/sketches/:id", asyncHandler(async (req, res) => {
    if (!req.session.userId) {
      throw ApiError.unauthorized('You must be logged in to delete ArcGIS sketches');
    }
    
    const userId = req.session.userId;
    const sketchId = parseInt(req.params.id, 10);
    
    if (isNaN(sketchId)) {
      throw ApiError.badRequest('Invalid sketch ID');
    }
    
    // Check if the sketch exists
    const existingSketch = await storage.getArcGISSketch(sketchId);
    
    if (!existingSketch) {
      throw ApiError.notFound('ArcGIS sketch not found');
    }
    
    // Users can only delete their own sketches
    if (existingSketch.userId !== userId) {
      throw ApiError.forbidden('You do not have permission to delete this sketch');
    }
    
    await storage.deleteArcGISSketch(sketchId);
    
    res.status(204).end();
  }));
  
  // Get all analysis results for a specific ArcGIS map configuration
  app.get("/api/arcgis/map-configs/:configId/analysis-results", asyncHandler(async (req, res) => {
    if (!req.session.userId) {
      throw ApiError.unauthorized('You must be logged in to access ArcGIS analysis results');
    }
    
    const userId = req.session.userId;
    const configId = parseInt(req.params.configId, 10);
    
    if (isNaN(configId)) {
      throw ApiError.badRequest('Invalid configuration ID');
    }
    
    // Check if the map configuration exists and belongs to the current user
    const config = await storage.getArcGISMapConfig(configId);
    
    if (!config) {
      throw ApiError.notFound('ArcGIS map configuration not found');
    }
    
    if (config.userId !== userId) {
      throw ApiError.forbidden('You do not have permission to access this configuration');
    }
    
    // Get analysis results (optionally filtered to the current user's results)
    const onlyUserResults = req.query.onlyMine === 'true';
    const results = await storage.getArcGISAnalysisResults(configId, onlyUserResults ? userId : undefined);
    
    res.json(results);
  }));
  
  // Get a specific analysis result by ID
  app.get("/api/arcgis/analysis-results/:id", asyncHandler(async (req, res) => {
    if (!req.session.userId) {
      throw ApiError.unauthorized('You must be logged in to access ArcGIS analysis results');
    }
    
    const userId = req.session.userId;
    const resultId = parseInt(req.params.id, 10);
    
    if (isNaN(resultId)) {
      throw ApiError.badRequest('Invalid analysis result ID');
    }
    
    const result = await storage.getArcGISAnalysisResult(resultId);
    
    if (!result) {
      throw ApiError.notFound('ArcGIS analysis result not found');
    }
    
    // Check if the result belongs to the current user or if they own the config
    const config = await storage.getArcGISMapConfig(result.configId);
    
    if (result.userId !== userId && (!config || config.userId !== userId)) {
      throw ApiError.forbidden('You do not have permission to access this analysis result');
    }
    
    res.json(result);
  }));
  
  // Create a new ArcGIS analysis result
  app.post("/api/arcgis/analysis-results", asyncHandler(async (req, res) => {
    if (!req.session.userId) {
      throw ApiError.unauthorized('You must be logged in to create ArcGIS analysis results');
    }
    
    const userId = req.session.userId;
    const { configId } = req.body;
    
    if (!configId) {
      throw ApiError.badRequest('Configuration ID is required');
    }
    
    // Check if the map configuration exists and is accessible
    const config = await storage.getArcGISMapConfig(parseInt(configId, 10));
    
    if (!config) {
      throw ApiError.notFound('ArcGIS map configuration not found');
    }
    
    // Enforce the current user as the creator of the analysis result
    const newAnalysisResult = await storage.createArcGISAnalysisResult({
      ...req.body,
      userId
    });
    
    res.status(201).json(newAnalysisResult);
  }));
  
  // Delete an ArcGIS analysis result
  app.delete("/api/arcgis/analysis-results/:id", asyncHandler(async (req, res) => {
    if (!req.session.userId) {
      throw ApiError.unauthorized('You must be logged in to delete ArcGIS analysis results');
    }
    
    const userId = req.session.userId;
    const resultId = parseInt(req.params.id, 10);
    
    if (isNaN(resultId)) {
      throw ApiError.badRequest('Invalid analysis result ID');
    }
    
    // Check if the analysis result exists
    const existingResult = await storage.getArcGISAnalysisResult(resultId);
    
    if (!existingResult) {
      throw ApiError.notFound('ArcGIS analysis result not found');
    }
    
    // Users can only delete their own analysis results
    if (existingResult.userId !== userId) {
      throw ApiError.forbidden('You do not have permission to delete this analysis result');
    }
    
    await storage.deleteArcGISAnalysisResult(resultId);
    
    res.status(204).end();
  }));
  
  // Register the map feature routes from the separate module
  registerMapFeatureRoutes(app, storage);
  
  // Register document lineage routes
  registerDocumentLineageRoutes(app);
  
  // Register map services routes
  app.use('/api/map-services', mapServicesRoutes);
  
  // Register compliance routes
  const complianceRoutes = await import('./routes/compliance').then(m => m.default);
  app.use('/api/compliance', complianceRoutes);
  
  // Register consolidated data quality routes
  app.use('/api/data-quality', dataQualityRouter);
  
  // Register agent framework routes
  const agentFrameworkRoutes = await import('./routes/agent-framework').then(m => m.default);
  app.use('/api/agent-framework', agentFrameworkRoutes);
  
  // Create convenience routes that map to agent framework routes
  // These routes match the client-side API expectations
  
  // Agents routes
  app.get('/api/agents', asyncHandler(async (req, res) => {
    // Forward to agent-framework route
    const response = await fetch(`http://localhost:${req.socket.localPort}/api/agent-framework/agents`);
    const data = await response.json();
    res.json(data);
  }));
  
  app.get('/api/agents/events', asyncHandler(async (req, res) => {
    // Forward to agent-framework route with query params
    const url = new URL(`http://localhost:${req.socket.localPort}/api/agent-framework/agents/events`);
    
    // Copy query parameters
    Object.entries(req.query).forEach(([key, value]) => {
      if (value) url.searchParams.append(key, value as string);
    });
    
    const response = await fetch(url.toString());
    const data = await response.json();
    res.json(data);
  }));
  
  // Master prompts routes
  app.get('/api/master-prompts', asyncHandler(async (req, res) => {
    // Forward to agent-framework route
    const response = await fetch(`http://localhost:${req.socket.localPort}/api/agent-framework/master-prompts`);
    const data = await response.json();
    res.json(data);
  }));
  
  app.post('/api/master-prompts', asyncHandler(async (req, res) => {
    // Forward to agent-framework route
    const response = await fetch(`http://localhost:${req.socket.localPort}/api/agent-framework/master-prompts`, {
      method: 'POST',
      headers: { 'Content-Type': 'application/json' },
      body: JSON.stringify(req.body)
    });
    
    const data = await response.json();
    res.status(response.status).json(data);
  }));
  
  app.get('/api/master-prompts/acknowledgments', asyncHandler(async (req, res) => {
    // Forward to agent-framework route
    const url = new URL(`http://localhost:${req.socket.localPort}/api/agent-framework/master-prompts/acknowledgments`);
    
    // Copy query parameters
    Object.entries(req.query).forEach(([key, value]) => {
      if (value) url.searchParams.append(key, value as string);
    });
    
    const response = await fetch(url.toString());
    const data = await response.json();
    res.json(data);
  }));
  
  app.post('/api/master-prompts/:id/broadcast', asyncHandler(async (req, res) => {
    const promptId = req.params.id;
    
    // Forward to agent-framework route
    const response = await fetch(`http://localhost:${req.socket.localPort}/api/agent-framework/master-prompts/${promptId}/broadcast`, {
      method: 'POST',
      headers: { 'Content-Type': 'application/json' },
      body: JSON.stringify(req.body)
    });
    
    const data = await response.json();
    res.status(response.status).json(data);
  }));
  
  return httpServer;
}<|MERGE_RESOLUTION|>--- conflicted
+++ resolved
@@ -61,7 +61,7 @@
 import { DocumentType } from "../shared/document-types";
 import { documentService } from "./services/document-service";
 import { documentParcelService } from "./services/document-parcel-service";
-import { parseLegalDescription, ParsedLegalDescription } from "./services/legal-description-parser";
+import { parseLegalDescription } from "./services/legal-description-parser";
 import { 
   runGeospatialAnalysis, 
   GeospatialOperationType, 
@@ -111,9 +111,6 @@
   // Initialize WebSocket server
   const wsManager = new WebSocketServerManager(httpServer);
   
-<<<<<<< HEAD
-  // Mapbox token endpoint - serves the token securely to the frontend (legacy path for compatibility)
-=======
   // WebSocket health endpoint
   app.get("/api/websocket/health", (req, res) => {
     res.json({
@@ -130,8 +127,7 @@
     });
   });
   
-  // Mapbox token endpoint - serves the token securely to the frontend
->>>>>>> 22cac96b
+  // Mapbox token endpoint - serves the token securely to the frontend (legacy path for compatibility)
   app.get("/api/mapbox-token", async (req, res) => {
     try {
       // Access token directly from secret environment variables - try multiple sources
